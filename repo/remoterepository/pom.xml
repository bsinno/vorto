--- conflicted
+++ resolved
@@ -4,11 +4,7 @@
 
 	<groupId>org.eclipse.vorto</groupId>
 	<artifactId>infomodelrepository</artifactId>
-<<<<<<< HEAD
-	<version>0.4-SNAPSHOT</version>
-=======
 	<version>0.4.0-SNAPSHOT</version>
->>>>>>> 8e6cf1b7
 	<packaging>war</packaging>
 
 	<properties>
@@ -68,13 +64,8 @@
 		</dependency>
 		<dependency>
 			<groupId>com.sun.jersey.contribs</groupId>
-			<artifactId>jersey-multipart</artifactId>
+			<artifactId>jersey-spring</artifactId>
 			<version>${jersey-version}</version>
-		</dependency>
-		<dependency>
-			<groupId>com.sun.jersey.contribs</groupId>
-			<artifactId>jersey-spring</artifactId>
-			<version>1.17</version>
 			<exclusions>
 				<exclusion>
 					<groupId>org.springframework</groupId>
@@ -182,9 +173,6 @@
 			<resource>
 				<directory>src/main/resources</directory>
 			</resource>
-			<resource>
-        		<directory>src/main/webapp</directory>
-      		</resource>
 		</resources>
 		<plugins>
 			<plugin>
