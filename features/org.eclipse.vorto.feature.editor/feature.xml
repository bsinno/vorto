--- conflicted
+++ resolved
@@ -1,11 +1,7 @@
 <?xml version="1.0" encoding="UTF-8"?>
 <feature
       id="org.eclipse.vorto.feature.editor"
-<<<<<<< HEAD
-      label="Vorto DSL Editors"
-=======
       label="Vorto DSL Editors (Incubation)"
->>>>>>> 8e6cf1b7
       version="0.4.0.qualifier"
       provider-name="Eclipse.org/Vorto">
 
