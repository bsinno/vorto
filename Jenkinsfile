pipeline {
  agent any  
    // Options covers all other job properties or wrapper functions that apply to entire Pipeline.
    options {
        buildDiscarder(logRotator(numToKeepStr:'5'))
        disableConcurrentBuilds()
    }
    stages{
      stage("Build"){
        steps{
            // Notify GitHub that checks are now in progress
            githubNotify context: 'SonarCloud', description: 'SonarCloud Scan In Progress',  status: 'PENDING'
            githubNotify context: 'Repository - Compliance Checks', description: 'Checks In Progress',  status: 'PENDING'
            githubNotify context: 'Repository - Virus Scan', description: 'Scan In Progress',  status: 'PENDING'
            // Maven installation declared in the Jenkins "Global Tool Configuration"
            withMaven(
                maven: 'maven-latest',
                mavenLocalRepo: '.repository') {
<<<<<<< HEAD
                    sh 'mvn -U -P coverage clean install'
=======
                    sh 'mvn -P -U coverage clean install'
>>>>>>> fd4fe1a2
            }
        }
        post{
              failure{
                 // Notify GitHub that checks could not proceed due to build failure
                githubNotify context: 'SonarCloud', description: 'Aborted due to build failure',  status: 'ERROR'
                githubNotify context: 'Repository - Compliance Checks', description: 'Aborted due to build failure',  status: 'ERROR'
                githubNotify context: 'Repository - Virus Scan', description: 'Aborted due to build failure',  status: 'ERROR'
                error('Aborted due to failure of Build stage')
              }
        }
      }
      stage('Run compliance checks') {
        parallel {
          stage("SonarCloud"){
            steps{
                withMaven(
                    // Maven installation declared in the Jenkins "Global Tool Configuration"
                    maven: 'maven-latest',
                    mavenLocalRepo: '.repository') {
                  withCredentials([string(credentialsId: 'sonarcloud-token', variable: 'TOKEN')]) {
                    sh 'mvn -P coverage -Dsonar.projectKey=org.eclipse.vorto:parent -Dsonar.organization=vorto  -Dsonar.host.url=https://sonarcloud.io -Dsonar.login=$TOKEN -Dsonar.dynamicAnalysis=reuseReports -Dsonar.java.coveragePlugin=jacoco -Dsonar.jacoco.reportPaths=target/jacoco.exec -Dsonar.language=java sonar:sonar -Dsonar.pullrequest.branch=$BRANCH_NAME -Dsonar.pullrequest.key=$CHANGE_ID -sonar.pullrequest.base=development'
                  }
                }
              githubNotify context: 'SonarCloud', description: 'SonarCloud Scan Completed',  status: 'SUCCESS', targetUrl: "https://sonarcloud.io/project/issues?id=org.eclipse.vorto%3Aparent&pullRequest=${CHANGE_ID}&resolved=false"
            }
            post{
              failure{
                githubNotify context: 'SonarCloud', description: 'SonarCloud Scan Failed',  status: 'FAILURE', targetUrl: "https://sonarcloud.io/project/issues?id=org.eclipse.vorto%3Aparent&pullRequest=${CHANGE_ID}&resolved=false"
              }
            }
          }
          stage("CLMScan Vorto-repository"){
            steps{
                withMaven(
                    maven: 'maven-latest',
                    mavenLocalRepo: '.repository') {
                  withCredentials([usernamePassword(credentialsId: 'CLMScanUser', usernameVariable: 'USERNAME', passwordVariable: 'PASSWORD')]) {
                    script {
                        try {
                            def policyEvaluation = nexusPolicyEvaluation failBuildOnNetworkError: false, iqApplication: selectedApplication('vorto-repository'), iqScanPatterns: [[scanPattern: 'repository/repository-server/target/**/*.jar']], iqStage: 'build', jobCredentialsId: 'CLMScanUser'
                            if (policyEvaluation.criticalComponentCount > 0) {
                              githubNotify context: 'Repository - Compliance Checks', description: 'Compliance Checks Failed, Policy Issues Detected',  status: 'FAILURE', targetUrl: "${policyEvaluation.applicationCompositionReportUrl}"         
                            } else {
                              githubNotify context: 'Repository - Compliance Checks', description: 'Compliance Checks Completed',  status: 'SUCCESS', targetUrl: "${policyEvaluation.applicationCompositionReportUrl}"      
                            }
                        } catch (error) {
                            def policyEvaluation = error.policyEvaluation
                            githubNotify context: 'Repository - Compliance Checks', description: 'Compliance Checks Failed',  status: 'FAILURE', targetUrl: "${policyEvaluation.applicationCompositionReportUrl}"
                            throw error
                        }
                    }
                  }
                }
            }
            post{
              failure{
                githubNotify context: 'Repository - Compliance Checks', description: 'Compliance Checks Failed',  status: 'FAILURE'
              }
            }
          }
          stage("AVScan infomodelrepository"){
            steps{
                // Get Bosch pom files to run in an extra folder to keep the open source project clean and because the Bosch maven plugins can not be licensed under EPL
                dir('avscan_infomodel') {
                  //copy files over to the new maven folder to run AntiVirus Scans
                  git url: "https://github.com/eclipsevorto-jenkins/vorto_compliance_jenkins.git"
                    sh 'cp ../repository/repository-server/target/infomodelrepository.jar ./'
                }
              withMaven(
                  maven: 'maven-latest',
                  mavenLocalRepo: '.repository') {
                sh 'mvn verify -Dbosch.avscan.fileToScan=infomodelrepository.jar -f avscan_infomodel/pom_bosch.xml'
                  withAWS(region:'eu-central-1',credentials:'aws-s3-vorto-jenkins-technical-user') {
                  withCredentials([string(credentialsId: 'hide-server-url', variable: 'TOKEN')]) {
                    sh "sed -i -e \"s,$TOKEN,,g\" avscan_infomodel/target/inl-releng-avsupport/avscan_report.html"
                  }
                      s3Upload(file:'avscan_infomodel/target/inl-releng-avsupport/avscan_report.html', bucket:'vorto-pr-artifacts', path:"avscans/${CHANGE_ID}/${BUILD_NUMBER}/infomodelrepository_report.html")
                  }
              }
              githubNotify context: 'Repository - Virus Scan', description: 'Scan Completed',  status: 'SUCCESS', targetUrl: "https://s3.eu-central-1.amazonaws.com/vorto-pr-artifacts/avscans/${CHANGE_ID}/${BUILD_NUMBER}/infomodelrepository_report.html"
            }
            post{
              failure{
                githubNotify context: 'Repository - Virus Scan', description: 'Scan Failed',  status: 'FAILURE'
              }
            }
          }
        }
      }
      
    }
}
<|MERGE_RESOLUTION|>--- conflicted
+++ resolved
@@ -16,11 +16,9 @@
             withMaven(
                 maven: 'maven-latest',
                 mavenLocalRepo: '.repository') {
-<<<<<<< HEAD
+
                     sh 'mvn -U -P coverage clean install'
-=======
-                    sh 'mvn -P -U coverage clean install'
->>>>>>> fd4fe1a2
+
             }
         }
         post{
