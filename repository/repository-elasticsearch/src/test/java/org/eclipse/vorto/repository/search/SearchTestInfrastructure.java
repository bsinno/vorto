--- conflicted
+++ resolved
@@ -12,8 +12,24 @@
  */
 package org.eclipse.vorto.repository.search;
 
+import static org.mockito.Matchers.any;
+import static org.mockito.Matchers.anyLong;
+import static org.mockito.Matchers.anyString;
+import static org.mockito.Matchers.eq;
+import static org.mockito.Mockito.when;
+
 import com.google.common.collect.Lists;
 import com.google.common.collect.Sets;
+import java.io.File;
+import java.util.ArrayList;
+import java.util.Arrays;
+import java.util.Collection;
+import java.util.HashSet;
+import java.util.List;
+import java.util.Optional;
+import java.util.Set;
+import java.util.concurrent.ThreadLocalRandom;
+import java.util.concurrent.TimeUnit;
 import org.apache.commons.io.IOUtils;
 import org.apache.http.HttpHost;
 import org.apache.log4j.Logger;
@@ -32,7 +48,12 @@
 import org.eclipse.vorto.repository.core.impl.parser.ModelParserFactory;
 import org.eclipse.vorto.repository.core.impl.utils.ModelValidationHelper;
 import org.eclipse.vorto.repository.core.impl.validation.AttachmentValidator;
-import org.eclipse.vorto.repository.domain.*;
+import org.eclipse.vorto.repository.domain.IRole;
+import org.eclipse.vorto.repository.domain.Namespace;
+import org.eclipse.vorto.repository.domain.NamespaceRole;
+import org.eclipse.vorto.repository.domain.Privilege;
+import org.eclipse.vorto.repository.domain.RepositoryRole;
+import org.eclipse.vorto.repository.domain.User;
 import org.eclipse.vorto.repository.importer.Context;
 import org.eclipse.vorto.repository.importer.FileUpload;
 import org.eclipse.vorto.repository.importer.UploadModelResult;
@@ -40,7 +61,11 @@
 import org.eclipse.vorto.repository.notification.INotificationService;
 import org.eclipse.vorto.repository.repositories.NamespaceRepository;
 import org.eclipse.vorto.repository.repositories.UserRepository;
-import org.eclipse.vorto.repository.services.*;
+import org.eclipse.vorto.repository.services.NamespaceService;
+import org.eclipse.vorto.repository.services.PrivilegeService;
+import org.eclipse.vorto.repository.services.RoleService;
+import org.eclipse.vorto.repository.services.UserNamespaceRoleService;
+import org.eclipse.vorto.repository.services.UserRepositoryRoleService;
 import org.eclipse.vorto.repository.services.exceptions.DoesNotExistException;
 import org.eclipse.vorto.repository.services.exceptions.OperationForbiddenException;
 import org.eclipse.vorto.repository.workflow.IWorkflowService;
@@ -62,14 +87,6 @@
 import pl.allegro.tech.embeddedelasticsearch.EmbeddedElastic;
 import pl.allegro.tech.embeddedelasticsearch.JavaHomeOption;
 import pl.allegro.tech.embeddedelasticsearch.PopularProperties;
-
-import java.io.File;
-import java.util.*;
-import java.util.concurrent.ThreadLocalRandom;
-import java.util.concurrent.TimeUnit;
-
-import static org.mockito.Matchers.*;
-import static org.mockito.Mockito.when;
 
 /**
  * This class provides all the infrastructure required to perform tests on the search service. <br/>
@@ -200,7 +217,8 @@
 
   UserNamespaceRoleService userNamespaceRoleService = Mockito.mock(UserNamespaceRoleService.class);
 
-  protected UserNamespaceRolesCache userNamespaceRolesCache = Mockito.mock(UserNamespaceRolesCache.class);
+  protected UserNamespaceRolesCache userNamespaceRolesCache = Mockito
+      .mock(UserNamespaceRolesCache.class);
 
   NamespaceRepository namespaceRepository = Mockito.mock(NamespaceRepository.class);
 
@@ -421,35 +439,37 @@
     when(userNamespaceRoleService.hasRole(eq(publisher), any(), eq(model_publisher)))
         .thenReturn(true);
 
-    when(userNamespaceRoleService.getRolesByWorkspaceIdAndUser(anyString(), anyString())).thenAnswer(inv -> {
-      if (inv.getArguments()[1].equals("namespace_admin")) {
-        return Sets.newHashSet(namespace_admin);
-      }
-
-      if (inv.getArguments()[1].equals("viewer")) {
-        return Sets.newHashSet(model_viewer);
-      }
-
-      if (inv.getArguments()[1].equals("creator")) {
-        return Sets.newHashSet(model_creator);
-      }
-
-      if (inv.getArguments()[1].equals("promoter")) {
-        return Sets.newHashSet(model_promoter);
-      }
-
-      if (inv.getArguments()[1].equals("publisher")) {
-        return Sets.newHashSet(model_publisher);
-      }
-
-      if (inv.getArguments()[1].equals("reviewer")) {
-        return Sets.newHashSet(model_reviewer);
-      }
-
-      return Sets
-          .newHashSet(namespace_admin, model_viewer, model_creator, model_promoter, model_publisher,
-              model_reviewer);
-    });
+    when(userNamespaceRoleService.getRolesByWorkspaceIdAndUser(anyString(), anyString()))
+        .thenAnswer(inv -> {
+          if (inv.getArguments()[1].equals("namespace_admin")) {
+            return Sets.newHashSet(namespace_admin);
+          }
+
+          if (inv.getArguments()[1].equals("viewer")) {
+            return Sets.newHashSet(model_viewer);
+          }
+
+          if (inv.getArguments()[1].equals("creator")) {
+            return Sets.newHashSet(model_creator);
+          }
+
+          if (inv.getArguments()[1].equals("promoter")) {
+            return Sets.newHashSet(model_promoter);
+          }
+
+          if (inv.getArguments()[1].equals("publisher")) {
+            return Sets.newHashSet(model_publisher);
+          }
+
+          if (inv.getArguments()[1].equals("reviewer")) {
+            return Sets.newHashSet(model_reviewer);
+          }
+
+          return Sets
+              .newHashSet(namespace_admin, model_viewer, model_creator, model_promoter,
+                  model_publisher,
+                  model_reviewer);
+        });
 
     when(userNamespaceRoleService.getRolesByWorkspaceIdAndUser(anyString(), any(User.class)))
         .thenReturn(roles);
@@ -467,11 +487,8 @@
 
     repositoryFactory = new ModelRepositoryFactory(null,
         attachmentValidator, modelParserFactory, null, config, null, namespaceService,
-<<<<<<< HEAD
-        userNamespaceRoleService, privilegeService, userRepositoryRoleService, userNamespaceRolesCache) {
-=======
-        userNamespaceRoleService, privilegeService, userRepositoryRoleService, userRepository) {
->>>>>>> 7b791d9f
+        userNamespaceRoleService, privilegeService, userRepositoryRoleService,
+        userNamespaceRolesCache, userRepository) {
 
       @Override
       public IModelRetrievalService getModelRetrievalService() {
