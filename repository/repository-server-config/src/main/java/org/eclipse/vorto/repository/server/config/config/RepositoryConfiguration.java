--- conflicted
+++ resolved
@@ -70,18 +70,12 @@
   }
   
   @Bean
-<<<<<<< HEAD
-  @Profile(value = {"local","local-test", "local-ui-test", "local-https", "local-dev-simplesearch"})
-  public SimpleSearchService simpleSearch() {
-    return new SimpleSearchService(this.tenantService, this.repositoryFactory);
-=======
   @Profile(value = {"local", "test", "local-test", "local-https", "local-dev-simplesearch"})
   public SimpleSearchService simpleSearch(
       @Autowired NamespaceRepository namespaceRepository,
       @Autowired IModelRepositoryFactory repositoryFactory) {
 
     return new SimpleSearchService(namespaceRepository, repositoryFactory);
->>>>>>> 9b8f02ec
   }
   
   @Bean
