/**
 * Copyright (c) 2020 Contributors to the Eclipse Foundation
 *
 * See the NOTICE file(s) distributed with this work for additional
 * information regarding copyright ownership.
 *
 * This program and the accompanying materials are made available under the
 * terms of the Eclipse Public License 2.0 which is available at
 * https://www.eclipse.org/legal/epl-2.0
 *
 * SPDX-License-Identifier: EPL-2.0
 */
package org.eclipse.vorto.repository.core.search;

import com.google.common.collect.Lists;
import com.google.common.collect.Sets;
import org.apache.commons.io.IOUtils;
import org.eclipse.vorto.repository.UnitTestBase;
import org.eclipse.vorto.repository.account.impl.DefaultUserAccountService;
import org.eclipse.vorto.repository.core.IModelRepository;
import org.eclipse.vorto.repository.core.IModelRetrievalService;
import org.eclipse.vorto.repository.core.IUserContext;
import org.eclipse.vorto.repository.core.ModelInfo;
import org.eclipse.vorto.repository.core.events.AppEvent;
import org.eclipse.vorto.repository.core.impl.InMemoryTemporaryStorage;
import org.eclipse.vorto.repository.core.impl.ModelRepositoryEventListener;
import org.eclipse.vorto.repository.core.impl.ModelRepositoryFactory;
import org.eclipse.vorto.repository.core.impl.UserContext;
import org.eclipse.vorto.repository.core.impl.cache.UserNamespaceRolesCache;
import org.eclipse.vorto.repository.core.impl.parser.ModelParserFactory;
import org.eclipse.vorto.repository.core.impl.utils.ModelSearchUtil;
import org.eclipse.vorto.repository.core.impl.utils.ModelValidationHelper;
import org.eclipse.vorto.repository.core.impl.validation.AttachmentValidator;
import org.eclipse.vorto.repository.domain.*;
import org.eclipse.vorto.repository.importer.Context;
import org.eclipse.vorto.repository.importer.FileUpload;
import org.eclipse.vorto.repository.importer.UploadModelResult;
import org.eclipse.vorto.repository.importer.impl.VortoModelImporter;
import org.eclipse.vorto.repository.notification.INotificationService;
import org.eclipse.vorto.repository.repositories.NamespaceRepository;
import org.eclipse.vorto.repository.repositories.UserRepository;
import org.eclipse.vorto.repository.search.IIndexingService;
import org.eclipse.vorto.repository.search.ISearchService;
import org.eclipse.vorto.repository.search.IndexingEventListener;
import org.eclipse.vorto.repository.search.impl.SimpleSearchService;
import org.eclipse.vorto.repository.services.*;
import org.eclipse.vorto.repository.services.exceptions.DoesNotExistException;
import org.eclipse.vorto.repository.utils.RoleProvider;
import org.eclipse.vorto.repository.workflow.IWorkflowService;
import org.eclipse.vorto.repository.workflow.impl.DefaultWorkflowService;
import org.mockito.InjectMocks;
import org.mockito.Mock;
import org.mockito.Mockito;
import org.mockito.MockitoAnnotations;
import org.modeshape.jcr.RepositoryConfiguration;
import org.springframework.context.ApplicationEvent;
import org.springframework.context.ApplicationEventPublisher;
import org.springframework.context.ApplicationListener;
import org.springframework.core.io.ClassPathResource;
import org.springframework.security.authentication.TestingAuthenticationToken;
import org.springframework.security.core.Authentication;

import java.util.*;

import static org.junit.Assert.assertTrue;
import static org.mockito.Matchers.*;
import static org.mockito.Mockito.when;

/**
 * This class provides all the infrastructure required to perform tests on the search service. <br/>
 * It bears notable resemblance to {@link UnitTestBase} for
 * good reason: it has been ported from there. <br/> The main difference in the code is that the
 * {@link org.junit.Before} and {@link org.junit.After} annotations are gone. <br/> This is because
 * this class is not intended to be used in an inheritance mechanism (i.e. actual test class
 * inheriting from this one, hence {@link org.junit.Before} and {@link org.junit.After} methods
 * being invoked in a hierarchical relationship) but rather, as a static field of the actual test
 * class. <br/> In other words:
 * <ul>
 *   <li>
 *     The test class creates an instance of {@link SearchTestInfrastructure} statically on
 *     {@link org.junit.BeforeClass}, then imports / modifies the required model from test
 *     resources.
 *   </li>
 *   <li>
 *     All tests must be performed on the same model, i.e. there should be no modification of the
 *     model by {@link org.junit.Test} methods.
 *   </li>
 *   <li>
 *     On {@link org.junit.AfterClass}, {@link SearchTestInfrastructure#terminate()} is invoked, to
 *     shut down the repository.
 *   </li>
 * </ul>
 * The reason for this is <b>performance</b>. <br/>
 * Tests performed in this fashion all leverage the same model, which is usually fine for search. <br/>
 * Tests performing on different models should be simply moved to different test classes, all
 * using the same mechanism. <br/>
 * The performance gain during test, given this mechanism, is in an order of minutes (previous
 * methodology) to hundreds of milliseconds (current methodology) for a sincle test class. <br/>
 * The reason for this increase in performance is that everything formerly happening on
 * {@link org.junit.Before}, i.e. for each test, including model imports, is now only happening
 * <i>once</i> per test class, on {@link org.junit.BeforeClass}.<br/>
 * To reiterate, the limitation of this approach is that the model should be considered as immutable
 * within the same test class, so the single tests are not co-dependent with one another.
 *
 * @author mena-bosch (refactory)
 */
public final class SearchTestInfrastructure {

  /**
   * Used in child classes to test a generated query against an arbitrary number of fragments. <br/>
   * This is because parts of the generated queries are done so by iterating {@link
   * java.util.HashSet}s, so the order of appearance of {@literal OR}-separated elements cannot be
   * inferred consistently. <br/> As there is no functional need to use linked or sorted sets for
   * those queries, this workaround is used when testing them. <br/> Obviously, this makes for a
   * much weaker (and more convoluted) test of the generated query - luckily it only occurs when the
   * query contains multiple {@literal OR}-separated terms with wildcards, contextually to a FTS
   * search (think: {@literal CONTAINS([vorto:someField], '%someValue OR someOtherValue%')}). The
   * latter implies multiple identical tags, at least one of which tags a value with a
   * wildcard.<br/> On the other hand, non-repeated tags will always be generated in a specific
   * order defined arbitrarily in the business logic of the simple search service instead, hence the
   * query string can be tested as-is. <br/>
   * <p>
   * There is no validation of any of the parameters here.
   *
   * @param text
   * @param fragments
   */
  protected static void assertContains(String text, String... fragments) {
    assertTrue(Arrays.stream(fragments).allMatch(text::contains));
  }

  /**
   * File names common for all simple search test classes.
   */
  protected static final String DATATYPE_MODEL = "Color.type";
  protected static final String FUNCTIONBLOCK_MODEL = "Switcher.fbmodel";
  protected static final String INFORMATION_MODEL = "ColorLightIM.infomodel";
  protected static final String MAPPING_MODEL = "Color_ios.mapping";

  @InjectMocks
  protected ModelSearchUtil modelSearchUtil = new ModelSearchUtil();

  @Mock
  protected UserRepository userRepository = Mockito.mock(UserRepository.class);

  @Mock
  protected AttachmentValidator attachmentValidator = Mockito
      .mock(AttachmentValidator.class);

  @Mock
  protected INotificationService notificationService = Mockito
      .mock(INotificationService.class);

  protected UserNamespaceRolesCache userNamespaceRolesCache = Mockito.mock(UserNamespaceRolesCache.class);

  protected NamespaceRepository namespaceRepository = Mockito.mock(NamespaceRepository.class);

  NamespaceService namespaceService = Mockito.mock(NamespaceService.class);

  UserNamespaceRoleService userNamespaceRoleService = Mockito.mock(UserNamespaceRoleService.class);

  UserRepositoryRoleService userRepositoryRoleService = Mockito
      .mock(UserRepositoryRoleService.class);

  PrivilegeService privilegeService = Mockito.mock(PrivilegeService.class);

  RoleService roleService = Mockito.mock(RoleService.class);

  protected DefaultUserAccountService accountService = null;

  protected VortoModelImporter importer = null;

  protected IWorkflowService workflow = null;

  protected ModelParserFactory modelParserFactory = null;

  protected ModelRepositoryFactory repositoryFactory;

  protected IIndexingService indexingService = Mockito.mock(IIndexingService.class);

  protected ModelValidationHelper modelValidationHelper = null;

  protected ISearchService searchService = null;

  private void setupMocking() throws Exception {
    when(namespaceService.resolveWorkspaceIdForNamespace(anyString()))
        .thenReturn(Optional.of("playground"));
    when(namespaceService.findNamespaceByWorkspaceId(anyString())).thenReturn(mockNamespace());
    when(namespaceRepository.findAll()).thenReturn(Lists.newArrayList(mockNamespace()));

    List<String> workspaceIds = new ArrayList<>();
    workspaceIds.add("playground");
    when(namespaceService.findAllWorkspaceIds()).thenReturn(workspaceIds);
    NamespaceRole namespace_admin = new NamespaceRole();
    namespace_admin.setName("namespace_admin");
    namespace_admin.setPrivileges(7);
    namespace_admin.setRole(32);

    NamespaceRole model_viewer = new NamespaceRole();
    model_viewer.setName("model_viewer");
    model_viewer.setPrivileges(1);
    model_viewer.setRole(1);

    NamespaceRole model_creator = new NamespaceRole();
    model_creator.setName("model_creator");
    model_creator.setPrivileges(3);
    model_creator.setRole(2);

    NamespaceRole model_promoter = new NamespaceRole();
    model_promoter.setName("model_promoter");
    model_promoter.setPrivileges(3);
    model_promoter.setRole(4);

    NamespaceRole model_publisher = new NamespaceRole();
    model_publisher.setName("model_publisher");
    model_publisher.setPrivileges(3);
    model_publisher.setRole(4);

    NamespaceRole model_reviewer = new NamespaceRole();
    model_reviewer.setName("model_reviewer");
    model_reviewer.setPrivileges(3);
    model_reviewer.setRole(8);

    Set<IRole> roles = new HashSet<>();
    roles.add(namespace_admin);
    roles.add(model_viewer);
    roles.add(model_creator);
    roles.add(model_promoter);
    roles.add(model_publisher);
    roles.add(model_reviewer);

    when(userNamespaceRoleService.getRoles(anyString(), anyString())).thenReturn(roles);
    when(userNamespaceRoleService.getRoles(any(User.class), any(Namespace.class)))
        .thenReturn(roles);
    when(userNamespaceRoleService.getRolesByWorkspaceIdAndUser(anyString(), anyString())).thenAnswer(inv -> {
      if (inv.getArguments()[1].equals("namespace_admin")) {
        return Sets.newHashSet(namespace_admin);
      }

      if (inv.getArguments()[1].equals("viewer")) {
        return Sets.newHashSet(model_viewer);
      }

      if (inv.getArguments()[1].equals("creator")) {
        return Sets.newHashSet(model_creator);
      }

      if (inv.getArguments()[1].equals("promoter")) {
        return Sets.newHashSet(model_promoter);
      }

      if (inv.getArguments()[1].equals("publisher")) {
        return Sets.newHashSet(model_publisher);
      }

      if (inv.getArguments()[1].equals("reviewer")) {
        return Sets.newHashSet(model_reviewer);
      }

      return Sets
          .newHashSet(namespace_admin, model_viewer, model_creator, model_promoter, model_publisher,
              model_reviewer);
    });

    when(userNamespaceRoleService.getRolesByWorkspaceIdAndUser(anyString(), any(User.class)))
        .thenReturn(roles);
    // disables caching in test as it won't impact on performance
    when(userNamespaceRolesCache.get(anyString())).thenReturn(Optional.empty());

    Set<Privilege> privileges = new HashSet<>(Arrays.asList(Privilege.DEFAULT_PRIVILEGES));
    when(privilegeService.getPrivileges(anyLong())).thenReturn(privileges);

    when(roleService.findAnyByName("model_viewer"))
        .thenReturn(Optional.of(new NamespaceRole(1, "model_viewer", 1)));
    when(roleService.findAnyByName("model_creator"))
        .thenReturn(Optional.of(new NamespaceRole(2, "model_creator", 3)));
    when(roleService.findAnyByName("model_promoter"))
        .thenReturn(Optional.of(new NamespaceRole(4, "model_promoter", 3)));
    when(roleService.findAnyByName("model_reviewer"))
        .thenReturn(Optional.of(new NamespaceRole(8, "model_reviewer", 3)));
    when(roleService.findAnyByName("model_publisher"))
        .thenReturn(Optional.of(new NamespaceRole(16, "model_publisher", 3)));
    when(roleService.findAnyByName("namespace_admin"))
        .thenReturn(Optional.of(new NamespaceRole(32, "namespace_admin", 7)));
    when(roleService.findAnyByName("sysadmin")).thenReturn(Optional.of(RepositoryRole.SYS_ADMIN));

    User alex = User.create("alex", "GITHUB", null);
    User erle = User.create("erle", "GITHUB", null);
    User admin = User.create("admin", "GITHUB", null);
    User creator = User.create("creator", "GITHUB", null);
    User promoter = User.create("promoter", "GITHUB", null);
    User reviewer = User.create("reviewer", "GITHUB", null);
    User publisher = User.create("publisher", "GITHUB", null);

    when(userRepository.findByUsername("alex")).thenReturn(alex);
    when(userRepository.findByUsername("erle")).thenReturn(erle);
    when(userRepository.findByUsername("admin")).thenReturn(admin);
    when(userRepository.findByUsername("creator")).thenReturn(creator);
    when(userRepository.findByUsername("promoter")).thenReturn(promoter);
    when(userRepository.findByUsername("reviewer")).thenReturn(reviewer);
    when(userRepository.findByUsername("publisher")).thenReturn(publisher);
    when(userRepository.findAll())
        .thenReturn(Lists.newArrayList(alex, erle, admin, creator, promoter, reviewer, publisher));

    when(userNamespaceRoleService.hasRole(anyString(), any(), any())).thenReturn(false);
    when(userNamespaceRoleService.hasRole(eq(alex), any(), eq(model_creator))).thenReturn(true);
    when(userNamespaceRoleService.hasRole(eq(alex), any(), eq(model_promoter))).thenReturn(true);
    when(userNamespaceRoleService.hasRole(eq(alex), any(), eq(model_reviewer))).thenReturn(true);

    when(userNamespaceRoleService.hasRole(eq(erle), any(), eq(model_creator))).thenReturn(true);
    when(userNamespaceRoleService.hasRole(eq(erle), any(), eq(model_promoter))).thenReturn(true);
    when(userNamespaceRoleService.hasRole(eq(erle), any(), eq(model_reviewer))).thenReturn(true);
    when(userNamespaceRoleService.hasRole(eq(erle), any(), eq(namespace_admin))).thenReturn(true);

    when(userNamespaceRoleService.hasRole(eq(admin), any(), eq(model_creator))).thenReturn(true);
    when(userNamespaceRoleService.hasRole(eq(admin), any(), eq(model_promoter))).thenReturn(true);
    when(userNamespaceRoleService.hasRole(eq(admin), any(), eq(model_reviewer))).thenReturn(true);
    when(userNamespaceRoleService.hasRole(eq(admin), any(), eq(namespace_admin))).thenReturn(true);

    when(userNamespaceRoleService.hasRole(eq(creator), any(), eq(model_creator))).thenReturn(true);

    when(userNamespaceRoleService.hasRole(eq(promoter), any(), eq(model_promoter)))
        .thenReturn(true);

    when(userNamespaceRoleService.hasRole(eq(reviewer), any(), eq(model_reviewer)))
        .thenReturn(true);

    when(userNamespaceRoleService.hasRole(eq(publisher), any(), eq(model_publisher)))
        .thenReturn(true);

    ModelRepositoryEventListener supervisor = new ModelRepositoryEventListener();
    IndexingEventListener indexingSupervisor = new IndexingEventListener(indexingService);

    Collection<ApplicationListener<AppEvent>> listeners = new ArrayList<>();
    listeners.add(supervisor);
    listeners.add(indexingSupervisor);

    ApplicationEventPublisher eventPublisher = new MockAppEventPublisher(listeners);

    accountService = new DefaultUserAccountService(userRepository, notificationService, roleService,
        userNamespaceRoleService);
    accountService.setApplicationEventPublisher(eventPublisher);

    modelParserFactory = new ModelParserFactory();
    modelParserFactory.init();

    RepositoryConfiguration config = null;
    config =
        RepositoryConfiguration.read(new ClassPathResource("vorto-repository.json").getPath());

    repositoryFactory = new ModelRepositoryFactory(modelSearchUtil,
        attachmentValidator, modelParserFactory, null, config, null, namespaceService,
<<<<<<< HEAD
        userNamespaceRoleService, privilegeService, userRepositoryRoleService, userNamespaceRolesCache) {
=======
        userNamespaceRoleService, privilegeService, userRepositoryRoleService, userRepository) {
>>>>>>> 7b791d9f

      @Override
      public IModelRetrievalService getModelRetrievalService() {
        return super.getModelRetrievalService(createUserContext("admin"));
      }

      @Override
      public IModelRepository getRepository(String workspaceId) {
        return super.getRepository(createUserContext("admin", workspaceId));
      }

      @Override
      public IModelRepository getRepository(String workspaceId, Authentication user) {
        if (user == null) {
          return getRepository(workspaceId);
        }
        return super.getRepository(workspaceId, user);
      }
    };
    repositoryFactory.setApplicationEventPublisher(eventPublisher);
    repositoryFactory.start();

    supervisor.setRepositoryFactory(repositoryFactory);
    modelParserFactory.setModelRepositoryFactory(repositoryFactory);

    searchService = new SimpleSearchService(namespaceRepository, repositoryFactory);
    supervisor.setSearchService(searchService);

    modelValidationHelper = new ModelValidationHelper(repositoryFactory, accountService,
        userRepositoryRoleService, userNamespaceRoleService);

    importer = new VortoModelImporter();
    importer.setUploadStorage(new InMemoryTemporaryStorage());
    importer.setUserAccountService(accountService);
    importer.setModelParserFactory(modelParserFactory);
    importer.setModelRepoFactory(repositoryFactory);
    importer.setModelValidationHelper(modelValidationHelper);

    workflow =
        new DefaultWorkflowService(repositoryFactory, accountService, notificationService,
            namespaceService, userNamespaceRoleService, roleService);

    MockitoAnnotations.initMocks(SearchTestInfrastructure.class);
  }

  private Namespace mockNamespace() {
    Namespace namespace = new Namespace();
    namespace.setName("org.eclipse.vorto");
    namespace.setId(1L);
    namespace.setWorkspaceId("playground");
    return namespace;
  }

  protected SearchTestInfrastructure() throws Exception {
    setupMocking();
  }

  public void terminate() throws Exception {
    repositoryFactory.stop();
  }

  protected IUserContext createUserContext(String username) {
    return createUserContext(username, "playground");
  }

  protected Authentication createAuthenticationToken(String username) {
    if (username.equalsIgnoreCase("admin")) {
      return new TestingAuthenticationToken(username, username, RepositoryRole.SYS_ADMIN.getName());
    }
    Collection<IRole> roles;
    try {
      roles = userNamespaceRoleService.getRoles(username, "");
    } catch (DoesNotExistException e) {
      roles = Sets.newHashSet(RoleProvider.modelReviewer());
    }

    return new TestingAuthenticationToken(username, username,
        roles.stream().map(IRole::getName).toArray(String[]::new));
  }

  protected IUserContext createUserContext(String username, String workspaceId) {
    return UserContext.user(createAuthenticationToken(username), workspaceId);
  }

  protected ModelInfo importModel(String user, String modelName) {
    return importModel(modelName, createUserContext(user, "playground"));
  }

  protected ModelInfo importModel(String modelName) {
    return importModel(modelName, createUserContext(getCallerId(), "playground"));
  }

  protected ModelInfo importModel(String modelName, IUserContext userContext) {
    try {
      UploadModelResult uploadResult = importer.upload(
          FileUpload.create(modelName,
              IOUtils.toByteArray(
                  new ClassPathResource("sample_models/" + modelName).getInputStream())),
          Context.create(userContext, Optional.empty()));
      return importer
          .doImport(uploadResult.getHandleId(), Context.create(userContext, Optional.empty()))
          .get(0);
    } catch (Exception ex) {
      throw new RuntimeException(ex);
    } finally {
      try {
        Thread.sleep(1000);
      } catch (InterruptedException e) {
        e.printStackTrace();
      }
    }
  }

  protected String getCallerId() {
    return "alex";
  }

  protected class MockAppEventPublisher implements ApplicationEventPublisher {

    private Collection<ApplicationListener<AppEvent>> listeners;

    public MockAppEventPublisher(Collection<ApplicationListener<AppEvent>> listeners) {
      this.listeners = listeners;
    }

    @Override
    public void publishEvent(ApplicationEvent event) {
      if (event instanceof AppEvent) {
        AppEvent appEvent = (AppEvent) event;
        for (ApplicationListener<AppEvent> listener : listeners) {
          listener.onApplicationEvent(appEvent);
        }
      }
    }

    @Override
    public void publishEvent(Object event) {
      // implement when need arises
    }
  }

  /*
  Simple accessors for test classes below.
   */

  public ISearchService getSearchService() {
    return searchService;
  }

  public ModelRepositoryFactory getRepositoryFactory() {
    return repositoryFactory;
  }
}<|MERGE_RESOLUTION|>--- conflicted
+++ resolved
@@ -151,7 +151,8 @@
   protected INotificationService notificationService = Mockito
       .mock(INotificationService.class);
 
-  protected UserNamespaceRolesCache userNamespaceRolesCache = Mockito.mock(UserNamespaceRolesCache.class);
+  protected UserNamespaceRolesCache userNamespaceRolesCache = Mockito
+      .mock(UserNamespaceRolesCache.class);
 
   protected NamespaceRepository namespaceRepository = Mockito.mock(NamespaceRepository.class);
 
@@ -232,35 +233,37 @@
     when(userNamespaceRoleService.getRoles(anyString(), anyString())).thenReturn(roles);
     when(userNamespaceRoleService.getRoles(any(User.class), any(Namespace.class)))
         .thenReturn(roles);
-    when(userNamespaceRoleService.getRolesByWorkspaceIdAndUser(anyString(), anyString())).thenAnswer(inv -> {
-      if (inv.getArguments()[1].equals("namespace_admin")) {
-        return Sets.newHashSet(namespace_admin);
-      }
-
-      if (inv.getArguments()[1].equals("viewer")) {
-        return Sets.newHashSet(model_viewer);
-      }
-
-      if (inv.getArguments()[1].equals("creator")) {
-        return Sets.newHashSet(model_creator);
-      }
-
-      if (inv.getArguments()[1].equals("promoter")) {
-        return Sets.newHashSet(model_promoter);
-      }
-
-      if (inv.getArguments()[1].equals("publisher")) {
-        return Sets.newHashSet(model_publisher);
-      }
-
-      if (inv.getArguments()[1].equals("reviewer")) {
-        return Sets.newHashSet(model_reviewer);
-      }
-
-      return Sets
-          .newHashSet(namespace_admin, model_viewer, model_creator, model_promoter, model_publisher,
-              model_reviewer);
-    });
+    when(userNamespaceRoleService.getRolesByWorkspaceIdAndUser(anyString(), anyString()))
+        .thenAnswer(inv -> {
+          if (inv.getArguments()[1].equals("namespace_admin")) {
+            return Sets.newHashSet(namespace_admin);
+          }
+
+          if (inv.getArguments()[1].equals("viewer")) {
+            return Sets.newHashSet(model_viewer);
+          }
+
+          if (inv.getArguments()[1].equals("creator")) {
+            return Sets.newHashSet(model_creator);
+          }
+
+          if (inv.getArguments()[1].equals("promoter")) {
+            return Sets.newHashSet(model_promoter);
+          }
+
+          if (inv.getArguments()[1].equals("publisher")) {
+            return Sets.newHashSet(model_publisher);
+          }
+
+          if (inv.getArguments()[1].equals("reviewer")) {
+            return Sets.newHashSet(model_reviewer);
+          }
+
+          return Sets
+              .newHashSet(namespace_admin, model_viewer, model_creator, model_promoter,
+                  model_publisher,
+                  model_reviewer);
+        });
 
     when(userNamespaceRoleService.getRolesByWorkspaceIdAndUser(anyString(), any(User.class)))
         .thenReturn(roles);
@@ -350,11 +353,8 @@
 
     repositoryFactory = new ModelRepositoryFactory(modelSearchUtil,
         attachmentValidator, modelParserFactory, null, config, null, namespaceService,
-<<<<<<< HEAD
-        userNamespaceRoleService, privilegeService, userRepositoryRoleService, userNamespaceRolesCache) {
-=======
-        userNamespaceRoleService, privilegeService, userRepositoryRoleService, userRepository) {
->>>>>>> 7b791d9f
+        userNamespaceRoleService, privilegeService, userRepositoryRoleService,
+        userNamespaceRolesCache, userRepository) {
 
       @Override
       public IModelRetrievalService getModelRetrievalService() {
