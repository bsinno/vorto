--- conflicted
+++ resolved
@@ -36,15 +36,10 @@
 import org.eclipse.vorto.repository.domain.User;
 import org.eclipse.vorto.repository.domain.UserNamespaceID;
 import org.eclipse.vorto.repository.domain.UserNamespaceRoles;
-<<<<<<< HEAD
-=======
-import org.eclipse.vorto.repository.notification.IMessage;
 import org.eclipse.vorto.repository.notification.INotificationService;
 import org.eclipse.vorto.repository.notification.message.AddedToNamespaceMessage;
 import org.eclipse.vorto.repository.notification.message.RemovedFromNamespaceMessage;
 import org.eclipse.vorto.repository.notification.message.RolesChangedInNamespaceMessage;
-import org.eclipse.vorto.repository.repositories.NamespaceRepository;
->>>>>>> 6d4349b7
 import org.eclipse.vorto.repository.repositories.NamespaceRoleRepository;
 import org.eclipse.vorto.repository.repositories.UserNamespaceRoleRepository;
 import org.eclipse.vorto.repository.repositories.UserRepository;
@@ -63,7 +58,7 @@
  * It is session-scoped, as any user with administrative privileges on a namespace can change
  * other users' access to it by means of roles.<br/>
  * Role changes or collaborator removals trigger fire-and-forget notification messages to the
- * targeted user, through {@link INotificationService#sendNotificationAsync(IMessage)}. <br/>
+ * targeted user, through {@link INotificationService#sendNotificationAsync(org.eclipse.vorto.repository.notification.IMessage)}. <br/>
  * Failures to send are not logged, and sending does not block.
  */
 @Service
@@ -84,28 +79,22 @@
   private UserNamespaceRoleRepository userNamespaceRoleRepository;
 
   @Autowired
-<<<<<<< HEAD
-=======
-  private UserRepositoryRoleService userRepositoryRoleService;
+  private RoleUtil roleUtil;
+
+  @Autowired
+  private UserUtil userUtil;
+
+  @Autowired
+  private RoleService roleService;
+
+  @Autowired
+  private UserService userService;
+
+  @Autowired
+  private UserRolesRequestCache cache;
 
   @Autowired
   private INotificationService notificationService;
-
-  @Autowired
->>>>>>> 6d4349b7
-  private RoleUtil roleUtil;
-
-  @Autowired
-  private UserUtil userUtil;
-
-  @Autowired
-  private RoleService roleService;
-
-  @Autowired
-  private UserService userService;
-
-  @Autowired
-  private UserRolesRequestCache cache;
 
   private ApplicationEventPublisher eventPublisher;
 
@@ -445,49 +434,23 @@
     // user already has that role on that namespace, nothing to do and returning false
     if ((roles.getRoles() & role.getRole()) == role.getRole()) {
       return false;
-    } else {
-      // adding given role to user roles and returning true if persisting successful
-      roles.setRoles(roles.getRoles() + role.getRole());
-<<<<<<< HEAD
-      return userNamespaceRoleRepository.save(roles) != null;
-=======
-      boolean result = userNamespaceRoleRepository.save(roles) != null;
-      // if saved successfully, notify the target user they have been added to the namespace
-      // using given role parameter here since no other roles were present
-      if (result) {
-        notificationService.sendNotificationAsync(
-            new AddedToNamespaceMessage(
-                target,
-                namespace.getName(),
-                Arrays.asList(role.toString())
-            )
-        );
-      }
-      return result;
-    } else {
-      // user already has that role on that namespace
-      if ((roles.getRoles() & role.getRole()) == role.getRole()) {
-        return false;
-      } else {
-        roles.setRoles(roles.getRoles() + role.getRole());
-        boolean result = userNamespaceRoleRepository.save(roles) != null;
-        // if saved successfully, notify the target user they have been added to the namespace
-        if (result) {
-          notificationService.sendNotificationAsync(
-              new AddedToNamespaceMessage(
-                  target,
-                  namespace.getName(),
-                  roleUtil.toNamespaceRoles(roles.getRoles())
-                      .stream()
-                      .map(IRole::getName)
-                      .collect(Collectors.toList())
-              )
-          );
-        }
-        return result;
-      }
->>>>>>> 6d4349b7
-    }
+    }
+    // adding given role to user roles and returning true if persisting successful
+    roles.setRoles(roles.getRoles() + role.getRole());
+    boolean result = userNamespaceRoleRepository.save(roles) != null;
+    if (result) {
+      notificationService.sendNotificationAsync(
+          new AddedToNamespaceMessage(
+              target,
+              namespace.getName(),
+              roleUtil.toNamespaceRoles(roles.getRoles())
+                  .stream()
+                  .map(IRole::getName)
+                  .collect(Collectors.toList())
+          )
+      );
+    }
+    return result;
   }
 
   /**
@@ -557,33 +520,22 @@
     if ((roles.getRoles() & role.getRole()) != role.getRole()) {
       return false;
     } else {
-<<<<<<< HEAD
       // removing given role to user roles and returning true if persisting successful
       roles.setRoles(roles.getRoles() - role.getRole());
-      return userNamespaceRoleRepository.save(roles) != null;
-=======
-      // user does not have that role on that namespace
-      if ((roles.getRoles() & role.getRole()) != role.getRole()) {
-        return false;
-      } else {
-        roles.setRoles(roles.getRoles() - role.getRole());
-        boolean result = userNamespaceRoleRepository.save(roles) != null;
-        // if saved successfully, notify the target user their roles have been changed on the namespace
-        if (result) {
-          notificationService.sendNotificationAsync(
-              new RolesChangedInNamespaceMessage(
-                  target,
-                  namespace.getName(),
-                  roleUtil.toNamespaceRoles(roles.getRoles())
-                      .stream()
-                      .map(IRole::getName)
-                      .collect(Collectors.toList())
-              )
-          );
-        }
-        return result;
+      boolean result = userNamespaceRoleRepository.save(roles) != null;
+      if (result) {
+        notificationService.sendNotificationAsync(
+            new RolesChangedInNamespaceMessage(
+                target,
+                namespace.getName(),
+                roleUtil.toNamespaceRoles(roles.getRoles())
+                    .stream()
+                    .map(IRole::getName)
+                    .collect(Collectors.toList())
+            )
+        );
       }
->>>>>>> 6d4349b7
+      return result;
     }
   }
 
@@ -667,11 +619,6 @@
     } else {
       // assigning given roles to user and returning true if persisting successful
       roles.setRoles(rolesValue);
-<<<<<<< HEAD
-      return userNamespaceRoleRepository.save(roles) != null;
-=======
-      roles.setUser(target);
-      roles.setNamespace(namespace);
       boolean result = userNamespaceRoleRepository.save(roles) != null;
       // if saved successfully, notify the target user they have been added as collaborator to the
       // namespace - only triggers when namespace has not just been created
@@ -688,29 +635,6 @@
         );
       }
       return result;
-    } else {
-      // user already has those roles on that namespace
-      if (roles.getRoles() == rolesValue) {
-        return false;
-      } else {
-        roles.setRoles(rolesValue);
-        boolean result = userNamespaceRoleRepository.save(roles) != null;
-        // if saved successfully, notify the target user their roles in the namespace have changed
-        if (result) {
-          notificationService.sendNotificationAsync(
-              new RolesChangedInNamespaceMessage(
-                  target,
-                  namespace.getName(),
-                  roleUtil.toNamespaceRoles(roles.getRoles())
-                      .stream()
-                      .map(IRole::getName)
-                      .collect(Collectors.toList())
-              )
-          );
-        }
-        return result;
-      }
->>>>>>> 6d4349b7
     }
   }
 
@@ -802,10 +726,6 @@
    * {@link Namespace} entirely. <br/>
    * The operation is permitted in the following cases:
    * <ol>
-   *   <li>
-   *     The acting user is managing the namespace and is deleting a collaborator that is not
-   *     themselves.
-   *   </li>
    *   <li>
    *     The acting user is sysadmin.
    *   </li>
@@ -820,8 +740,7 @@
    *     models.
    *   </li>
    * </ol>
-   * In any other case, the operation will fail and throw {@link OperationForbiddenException}.<br/>
-   * Notifies the target user asynchronously if possible.
+   * In any other case, the operation will fail and throw {@link OperationForbiddenException}.
    *
    * @param actor
    * @param target
@@ -1541,4 +1460,5 @@
     return isOnlyAdminInAnyNamespace(actor, target);
   }
 
+
 }