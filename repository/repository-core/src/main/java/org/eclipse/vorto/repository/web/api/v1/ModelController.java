--- conflicted
+++ resolved
@@ -1,4 +1,3 @@
-<<<<<<< HEAD
 /**
  * Copyright (c) 2020 Contributors to the Eclipse Foundation
  *
@@ -57,12 +56,13 @@
     Objects.requireNonNull(modelId, "modelId must not be null");
 
     ModelId modelID = ModelId.fromPrettyFormat(modelId);
-    
-    logger.info("getModelInfo: [" + modelID.getPrettyFormat() + "]");
+
+    logger.info(String.format("Generated model info: [%s]", modelID.getPrettyFormat()));
 
     ModelInfo resource = getModelRepository(modelID).getByIdWithPlatformMappings(modelID);
 
     if (resource == null) {
+      logger.warn(String.format("Could not find model with ID [%s] in repository", modelID));
       throw new ModelNotFoundException("Model does not exist", null);
     }
     return ModelDtoFactory.createDto(resource);
@@ -147,163 +147,4 @@
       throw new GenericApplicationException("Error while generating zip file.", ex);
     }
   }
-}
-=======
-/**
- * Copyright (c) 2020 Contributors to the Eclipse Foundation
- *
- * See the NOTICE file(s) distributed with this work for additional
- * information regarding copyright ownership.
- *
- * This program and the accompanying materials are made available under the
- * terms of the Eclipse Public License 2.0 which is available at
- * https://www.eclipse.org/legal/epl-2.0
- *
- * SPDX-License-Identifier: EPL-2.0
- */
-package org.eclipse.vorto.repository.web.api.v1;
-
-import java.io.ByteArrayInputStream;
-import java.io.ByteArrayOutputStream;
-import java.io.IOException;
-import java.util.Objects;
-import java.util.Optional;
-import java.util.zip.ZipOutputStream;
-import javax.servlet.http.HttpServletResponse;
-import org.apache.commons.io.IOUtils;
-import org.apache.log4j.Logger;
-import org.eclipse.vorto.model.ModelContent;
-import org.eclipse.vorto.model.ModelId;
-import org.eclipse.vorto.repository.conversion.ModelIdToModelContentConverter;
-import org.eclipse.vorto.repository.core.ModelInfo;
-import org.eclipse.vorto.repository.core.ModelNotFoundException;
-import org.eclipse.vorto.repository.web.AbstractRepositoryController;
-import org.eclipse.vorto.repository.web.GenericApplicationException;
-import org.eclipse.vorto.repository.web.core.ModelDtoFactory;
-import org.springframework.security.access.prepost.PreAuthorize;
-import org.springframework.web.bind.annotation.CrossOrigin;
-import org.springframework.web.bind.annotation.PathVariable;
-import org.springframework.web.bind.annotation.RequestMapping;
-import org.springframework.web.bind.annotation.RequestMethod;
-import org.springframework.web.bind.annotation.RequestParam;
-import org.springframework.web.bind.annotation.RestController;
-import io.swagger.annotations.ApiParam;
-
-/**
- * @author Alexander Edelmann - Robert Bosch (SEA) Pte. Ltd.
- */
-@RestController("modelRepositoryController")
-@RequestMapping(value = "/api/v1/models")
-public class ModelController extends AbstractRepositoryController {
-
-  private static Logger logger = Logger.getLogger(ModelController.class);
-
-  @PreAuthorize("hasRole('ROLE_USER')")
-  @RequestMapping(value = "/{modelId:.+}", method = RequestMethod.GET)
-  @CrossOrigin(origins = "https://www.eclipse.org")
-  public ModelInfo getModelInfo(
-      @ApiParam(value = "The modelId of vorto model, e.g. com.mycompany:Car:1.0.0",
-          required = true) final @PathVariable String modelId) {
-    Objects.requireNonNull(modelId, "modelId must not be null");
-
-    ModelId modelID = ModelId.fromPrettyFormat(modelId);
-
-    logger.info(String.format("Generated model info: [%s]", modelID.getPrettyFormat()));
-
-    ModelInfo resource = getModelRepository(modelID).getByIdWithPlatformMappings(modelID);
-
-    if (resource == null) {
-      logger.warn(String.format("Could not find model with ID [%s] in repository", modelID));
-      throw new ModelNotFoundException("Model does not exist", null);
-    }
-    return ModelDtoFactory.createDto(resource);
-  }
-
-  @PreAuthorize("hasRole('ROLE_USER')")
-  @RequestMapping(value = "/{modelId:.+}/content", method = RequestMethod.GET)
-  @CrossOrigin(origins = "https://www.eclipse.org")
-  public ModelContent getModelContent(
-      @ApiParam(value = "The modelId of vorto model, e.g. com.mycompany:Car:1.0.0",
-          required = true) final @PathVariable String modelId) {
-
-    final ModelId modelID = ModelId.fromPrettyFormat(modelId);
-
-    logger.info(String.format("Generated model info: [%s]", modelID.getPrettyFormat()));
-
-    if (!getModelRepository(modelID).exists(modelID)) {
-      logger.warn(String.format("Could not find model with ID [%s] in repository", modelID));
-      throw new ModelNotFoundException("Model does not exist", null);
-    }
-    
-    ModelIdToModelContentConverter converter = new ModelIdToModelContentConverter(this.modelRepositoryFactory);
-    
-    return converter.convert(modelID, Optional.empty());
-  }
-
-  @PreAuthorize("hasRole('ROLE_USER')")
-  @RequestMapping(value = "/{modelId:.+}/content/{targetplatformKey}", method = RequestMethod.GET)
-  @CrossOrigin(origins = "https://www.eclipse.org")
-  public ModelContent getModelContentForTargetPlatform(
-      @ApiParam(value = "The modelId of vorto model, e.g. com.mycompany:Car:1.0.0",
-          required = true) final @PathVariable String modelId,
-      @ApiParam(value = "The key of the targetplatform, e.g. lwm2m",
-          required = true) final @PathVariable String targetplatformKey) {
-
-    final ModelId modelID = ModelId.fromPrettyFormat(modelId);
-
-    ModelIdToModelContentConverter converter = new ModelIdToModelContentConverter(this.modelRepositoryFactory);
-    
-    return converter.convert(modelID, Optional.of(targetplatformKey));
-  }
-
-  @PreAuthorize("hasRole('ROLE_USER')")
-  @RequestMapping(value = "/{modelId:.+}/file", method = RequestMethod.GET)
-  @CrossOrigin(origins = "https://www.eclipse.org")
-  public void downloadModelById(
-      @ApiParam(value = "The modelId of vorto model, e.g. com.mycompany:Car:1.0.0",
-          required = true) final @PathVariable String modelId,
-      @ApiParam(value = "Set true if dependencies shall be included",
-          required = false) final @RequestParam(value = "includeDependencies",
-              required = false) boolean includeDependencies,
-      final HttpServletResponse response) {
-
-    Objects.requireNonNull(modelId, "modelId must not be null");
-
-    final ModelId modelID = ModelId.fromPrettyFormat(modelId);
-
-    logger.info("Download of Model file : [" + modelID.toString() + "]");
-
-    if (includeDependencies) {
-      byte[] zipContent = createZipWithAllDependencies(modelID);
-      response.setHeader(CONTENT_DISPOSITION, ATTACHMENT_FILENAME + modelID.getNamespace() + "_"
-          + modelID.getName() + "_" + modelID.getVersion() + ".zip");
-      response.setContentType(APPLICATION_OCTET_STREAM);
-      try {
-        IOUtils.copy(new ByteArrayInputStream(zipContent), response.getOutputStream());
-        response.flushBuffer();
-      } catch (IOException e) {
-        throw new GenericApplicationException("Error copying file.", e);
-      }
-    } else {
-      createSingleModelContent(modelID, response);
-    }
-  }
-
-  private byte[] createZipWithAllDependencies(ModelId modelId) {
-    ByteArrayOutputStream baos = new ByteArrayOutputStream();
-    ZipOutputStream zos = new ZipOutputStream(baos);
-
-    try {
-      addModelToZip(zos, modelId);
-
-      zos.close();
-      baos.close();
-
-      return baos.toByteArray();
-
-    } catch (Exception ex) {
-      throw new GenericApplicationException("Error while generating zip file.", ex);
-    }
-  }
-}
->>>>>>> 2e9564d5
+}