/**
 * Copyright (c) 2020 Contributors to the Eclipse Foundation
 *
 * See the NOTICE file(s) distributed with this work for additional
 * information regarding copyright ownership.
 *
 * This program and the accompanying materials are made available under the
 * terms of the Eclipse Public License 2.0 which is available at
 * https://www.eclipse.org/legal/epl-2.0
 *
 * SPDX-License-Identifier: EPL-2.0
 */
package org.eclipse.vorto.repository.web.api.v1;

import com.google.common.base.Strings;
import io.swagger.annotations.ApiParam;
import java.security.Principal;
import java.util.Collection;
import java.util.Collections;
import java.util.HashSet;
import java.util.List;
import java.util.Optional;
import java.util.Set;
import java.util.UUID;
import java.util.function.Predicate;
import java.util.stream.Collectors;
import org.apache.log4j.Logger;
import org.eclipse.vorto.repository.account.IUserAccountService;
import org.eclipse.vorto.repository.core.IUserContext;
import org.eclipse.vorto.repository.core.TenantNotFoundException;
import org.eclipse.vorto.repository.core.impl.UserContext;
import org.eclipse.vorto.repository.domain.Role;
import org.eclipse.vorto.repository.domain.Tenant;
import org.eclipse.vorto.repository.domain.TenantUser;
import org.eclipse.vorto.repository.domain.User;
import org.eclipse.vorto.repository.domain.UserRole;
import org.eclipse.vorto.repository.oauth.IOAuthProvider;
import org.eclipse.vorto.repository.oauth.IOAuthProviderRegistry;
import org.eclipse.vorto.repository.tenant.ITenantService;
import org.eclipse.vorto.repository.tenant.NamespaceExistException;
import org.eclipse.vorto.repository.tenant.NewNamespaceNotPrivateException;
import org.eclipse.vorto.repository.tenant.NewNamespacesNotSupersetException;
import org.eclipse.vorto.repository.tenant.RestrictTenantPerOwnerException;
import org.eclipse.vorto.repository.tenant.TenantAdminDoesntExistException;
import org.eclipse.vorto.repository.tenant.TenantDoesntExistException;
import org.eclipse.vorto.repository.tenant.UpdateNotAllowedException;
import org.eclipse.vorto.repository.web.ControllerUtils;
import org.eclipse.vorto.repository.web.account.dto.TenantUserDto;
import org.eclipse.vorto.repository.web.api.v1.dto.Collaborator;
import org.eclipse.vorto.repository.web.api.v1.dto.NamespaceDto;
import org.eclipse.vorto.repository.web.api.v1.dto.NamespaceOperationResult;
import org.eclipse.vorto.repository.web.api.v1.util.NamespaceValidator;
import org.eclipse.vorto.repository.web.tenant.dto.CreateTenantRequest;
import org.springframework.beans.factory.annotation.Autowired;
import org.springframework.http.HttpStatus;
import org.springframework.http.ResponseEntity;
import org.springframework.security.access.prepost.PreAuthorize;
import org.springframework.security.core.context.SecurityContextHolder;
import org.springframework.web.bind.annotation.DeleteMapping;
import org.springframework.web.bind.annotation.GetMapping;
import org.springframework.web.bind.annotation.PathVariable;
import org.springframework.web.bind.annotation.RequestBody;
import org.springframework.web.bind.annotation.RequestMapping;
import org.springframework.web.bind.annotation.RequestMethod;
import org.springframework.web.bind.annotation.RestController;

/**
 * This controller gathers all controller functionality initially designed to work with tenant
 * objects (namely through passing a tenant id), from the following controllers:
 * <ul>
 *   <li>{@link org.eclipse.vorto.repository.web.account.AccountController}</li>
 *   <li>{@link org.eclipse.vorto.repository.web.tenant.TenantManagementController}</li>
 *   <li>{@link org.eclipse.vorto.repository.web.backup.BackupController}</li>
 * </ul>
 * The ultimate goal is full deprecation of "tenant"-based notations, model and DB table design
 * in favor of a simplified namespace-based architecture that is already partially in place.<br/>
 * In the meantime, this controller can act as a proxy for the UI, tests and servlet filters, while
 * delegating its core functionality to the existing controllers until the full replacement is in
 * place.<br/>
 * <b>Note</b>: while this controller is conveniently placed in the API v.1 package, the endpoints
 * stay with {@literal /rest/...} for now, until we are ready to release them as official API with
 * the relevant documentation.<br/>
 * Note on path variable validation: in order to avoid Spring's default config truncating the
 * dot-separated last part of a namespace, all "validation" is set with a loose regular expression
 * in the path variables. <br/>
 * When so required, namespace names are validated programmatically, i.e. before creation.
 */
@RestController
@RequestMapping(value = "/rest/namespaces")
public class NamespaceController {

  private static final Logger LOGGER = Logger.getLogger(NamespaceController.class);

  @Autowired
  private ITenantService tenantService;

  @Autowired
  private IUserAccountService accountService;

  @Autowired
  private IOAuthProviderRegistry providerRegistry;

  @RequestMapping(method = RequestMethod.GET)
  @PreAuthorize("hasRole('ROLE_USER')")
  public ResponseEntity<Collection<NamespaceDto>> getNamespaces(Principal user) {
    Collection<NamespaceDto> namespaces = tenantService.getTenants().stream()
        .filter(tenant -> tenant.hasUser(user.getName()))
        .map(NamespaceDto::fromTenant)
        .collect(Collectors.toList());

    return new ResponseEntity<>(namespaces, HttpStatus.OK);
  }

  /**
   * This endpoint is supposed to replace {@link NamespaceController#getNamespaces(Principal)} in
   * the long run, if we agree that injecting a principal is not required, i.e. there is no need
   * to retrieve namespaces for a given user programmatically, and the body of the method can
   * infer the logged on user instead. <br/>
   * Since there is no easy way to inject the given {@link Principal} from the front-end (let alone
   * that it is not designed an API parameter), the sibling endpoint seems rather useless in a REST
   * context.
   * @return all namespaces the logged on user has access to.
   */
  @RequestMapping(method = RequestMethod.GET, value = "/all")
  @PreAuthorize("hasRole('ROLE_USER')")
  public ResponseEntity<Collection<NamespaceDto>> getAllNamespacesForLoggedUser() {
    IUserContext userContext = UserContext
        .user(SecurityContextHolder.getContext().getAuthentication());
    Collection<NamespaceDto> namespaces = tenantService.getTenants().stream()
        .filter(
            tenant -> userContext.isSysAdmin() || tenant.hasTenantAdmin(userContext.getUsername()))
        .map(NamespaceDto::fromTenant)
        .collect(Collectors.toList());
    return new ResponseEntity<>(namespaces, HttpStatus.OK);
  }

  /**
   * This endpoint is temporary and adapted from {@link org.eclipse.vorto.repository.web.account.AccountController#getUsersForTenant}. <br/>
   * Instead of returning a list of {@link TenantUserDto}, it returns {@link Collaborator}s.<br/>
   * It still uses the {@link ITenantService} behind the scenes, until that can be refactored/removed.
   * @param namespace
   * @return
   */
  @RequestMapping(method = RequestMethod.GET, value = "/{namespace:.+}/users")
  @PreAuthorize("hasRole('ROLE_SYS_ADMIN') or hasRole('ROLE_TENANT_ADMIN')")
  public ResponseEntity<Collection<Collaborator>> getUsersForNamespace(
      @ApiParam(value = "namespace", required = true) @PathVariable String namespace) {

    if (Strings.nullToEmpty(namespace).trim().isEmpty()) {
      return new ResponseEntity<>(Collections.emptyList(), HttpStatus.PRECONDITION_FAILED);
    }

    try {
      Optional<Tenant> maybeTenant = tenantService.getTenantFromNamespace(namespace);
      if (maybeTenant.isPresent()) {
        Set<TenantUser> tenantUserSet = maybeTenant.get().getUsers();
        Set<Collaborator> collaborators = tenantUserSet.stream().map(Collaborator::fromTenantUser)
            .collect(
                Collectors.toSet());
        return new ResponseEntity<>(collaborators, HttpStatus.OK);
      } else {
        return new ResponseEntity<>(HttpStatus.NOT_FOUND);
      }
    } catch (Exception e) {
      LOGGER.error("Error in getUsersForNamespace()", e);
      return new ResponseEntity<>(HttpStatus.INTERNAL_SERVER_ERROR);
    }
  }

  /**
   * This endpoint is temporary and adapted from {@link org.eclipse.vorto.repository.web.account.AccountController#createTechnicalUserForTenant}. <br/>
   * It still uses the {@link ITenantService} behind the scenes, until that can be refactored/removed.
   * @param namespace
   * @param userId
   * @param user
   * @return
   */
  @RequestMapping(method = RequestMethod.POST, value = "/{namespace:.+}/users")
  @PreAuthorize("hasRole('ROLE_SYS_ADMIN') or hasRole('ROLE_TENANT_ADMIN')")
  public ResponseEntity<Boolean> createTechnicalUserForNamespace(
      @ApiParam(value = "namespace", required = true) @PathVariable String namespace,
      @RequestBody @ApiParam(value = "The user to be added to the namespace",
          required = true) final Collaborator user) {

    String userId = user.getUserId();

    if (Strings.nullToEmpty(userId).trim().isEmpty()) {
      return new ResponseEntity<>(HttpStatus.PRECONDITION_FAILED);
    }

    if (Strings.nullToEmpty(namespace).trim().isEmpty()) {
      return new ResponseEntity<>(HttpStatus.PRECONDITION_FAILED);
    }

    Optional<Tenant> maybeTenant = tenantService.getTenantFromNamespace(namespace);
    if (!maybeTenant.isPresent()) {
      return new ResponseEntity<>(HttpStatus.PRECONDITION_FAILED);
    }

    // validates authentication provider as required for tech user
    if (Strings.nullToEmpty(user.getAuthenticationProviderId()).trim().isEmpty()) {
      return new ResponseEntity<>(HttpStatus.PRECONDITION_FAILED);
    }

    // also needs to validate authentication provider as a known one
    if (providerRegistry.list().stream().map(IOAuthProvider::getId)
        .noneMatch(p -> p.equals(user.getAuthenticationProviderId()))) {
      return new ResponseEntity<>(HttpStatus.PRECONDITION_FAILED);
    }

    if (Strings.nullToEmpty(user.getSubject()).trim().isEmpty()) {
      return new ResponseEntity<>(HttpStatus.PRECONDITION_FAILED);
    }

    if (user.getRoles().stream()
        .anyMatch(role -> role.equals(UserRole.ROLE_SYS_ADMIN))) {
      return new ResponseEntity<>(HttpStatus.PRECONDITION_FAILED);
    }

    if (userId.equals(SecurityContextHolder.getContext().getAuthentication().getName())) {
      return new ResponseEntity<>(HttpStatus.BAD_REQUEST);
    }

    try {

      LOGGER.info(
          String.format(
              "Creating technical user [%s] and adding to namespace [%s] with role(s) [%s]",
              userId,
              namespace,
              user.getRoles()
          )
      );

      Role[] roles = user.getRoles().stream().map(Role::of).toArray(Role[]::new);

      return new ResponseEntity<>(
          accountService.createTechnicalUserAndAddToTenant(
              maybeTenant.get().getTenantId(), userId, user, roles
          ),
          HttpStatus.OK
      );
    } catch (IllegalArgumentException e) {
      return new ResponseEntity<>(HttpStatus.PRECONDITION_FAILED);
    } catch (Exception e) {
      LOGGER.error("error at addOrUpdateUsersForTenant()", e);
      return new ResponseEntity<>(HttpStatus.INTERNAL_SERVER_ERROR);
    }
  }

  /**
   * This endpoint is temporary and adapted from
   * {@link org.eclipse.vorto.repository.web.account.AccountController#addOrUpdateUsersForTenant(String, String, TenantUserDto)}. <br/>
   * It still uses the {@link ITenantService} behind the scenes, until that can be refactored/removed.<br/>
   * The main difference with the same POST endpoint {@link NamespaceController#createTechnicalUserForNamespace(String, String, Collaborator)}
   * is that we assume the user exists here, and will not be created.<br/>
   * The bottomline is that creating a user on the spot to add to a namespace implies we are dealing
   * with a technical user - otherwise one can only add an existing user (technical or not).<br/>
   * Technical users also must have a subject.<br/>
   * Note for debugging purposes: the {@link Collaborator} represented in the payload will default
   * some properties, since they are not populated in the UI - because we are dealing with an existing
   * user. <br/>
   * Therefore, it is possible to see some incoherences between the payload and the actual user,
   * since only the username/userId really matters here. <br/>
   * For instance, when this endpoint is employed to add an <i>existing</i> technical user to a
   * given namespace, the {@link Collaborator} payload will show {@code isTechnicalUser == false},
   * since this property is not sent by the UI and will default. <br/>
   * Since the user itself is not and should not be persisted here, that's rather irrelevant.<br/>
   * <b>TL;DR</b>The only reason why this is not implemented with an empty body is that we need the roles from
   * the UI.
   * @param namespace
   * @param user
   * @return
   */
  @RequestMapping(method = RequestMethod.PUT, value = "/{namespace:.+}/users")
  @PreAuthorize("hasRole('ROLE_SYS_ADMIN') or hasRole('ROLE_TENANT_ADMIN')")
  public ResponseEntity<Boolean> addOrUpdateUsersForNamespace(
      @ApiParam(value = "namespace", required = true) @PathVariable String namespace,
      @RequestBody @ApiParam(value = "The user to be added to the namespace",
          required = true) final Collaborator user) {

    if (Strings.nullToEmpty(user.getUserId()).trim().isEmpty()) {
      return new ResponseEntity<>(HttpStatus.PRECONDITION_FAILED);
    }

    // validates authentication provider only if not empty. empty providers are ok since the user
    // might exist already
    // validation implies checking whether the authentication provider ID is a known one
    if (
        !Strings.nullToEmpty(user.getAuthenticationProviderId()).trim().isEmpty() &&
            providerRegistry.list().stream().map(IOAuthProvider::getId)
                .noneMatch(p -> p.equals(user.getAuthenticationProviderId()))
    ) {
      return new ResponseEntity<>(HttpStatus.PRECONDITION_FAILED);
    }

    if (Strings.nullToEmpty(namespace).trim().isEmpty()) {
      return new ResponseEntity<>(HttpStatus.PRECONDITION_FAILED);
    }

    if (user.getRoles().stream()
        .anyMatch(role -> role.equals(UserRole.ROLE_SYS_ADMIN))) {
      return new ResponseEntity<>(HttpStatus.PRECONDITION_FAILED);
    }

    // gets tenant for namespace
    Tenant tenant = tenantService.getTenantFromNamespace(namespace).orElse(null);
    if (tenant == null) {
      return new ResponseEntity<>(false, HttpStatus.NOT_FOUND);
    }

    // gets logged on user context
    IUserContext userContext = UserContext
        .user(SecurityContextHolder.getContext().getAuthentication());

    if (user.getUserId().equals(userContext.getUsername())) {
      return new ResponseEntity<>(HttpStatus.BAD_REQUEST);
    }

    /*
    The @PreAuthorize annotation checks whether user is sysadmin or "tenant admin".
    The latter would return true regardless of the given namespace, as long as the user logged on
    has that role anywhere.
    However, we need to check if the user actually has admin rights on >> this << namespace.
    That does not apply to sysadmins.
    */
    if (!userContext.isSysAdmin()) {
      if (tenant.getTenantAdmins().stream().map(User::getUsername)
          .noneMatch(a -> a.equals(userContext.getUsername()))) {
        LOGGER.warn(
            String.format(
                "User [%s] not authorized to remove user [%s] from namespace [%s].",
                userContext.getUsername(), user.getUserId(), namespace
            )
        );
        return new ResponseEntity<>(HttpStatus.PRECONDITION_FAILED);
      }
    }

    try {

      LOGGER.info(
          String.format(
              "Adding user [%s] to namespace [%s] with role(s) [%s]",
              user.getUserId(),
              namespace,
              user.getRoles()
          )
      );

      Role[] roles = user.getRoles().stream().map(Role::of).toArray(Role[]::new);

      return new ResponseEntity<>(
          accountService.addUserToTenant(tenant.getTenantId(), user.getUserId(), roles),
          HttpStatus.OK
      );
    } catch (IllegalArgumentException e) {
      return new ResponseEntity<>(HttpStatus.PRECONDITION_FAILED);
    } catch (Exception e) {
      LOGGER.error("error at addOrUpdateUsersForTenant()", e);
      return new ResponseEntity<>(HttpStatus.INTERNAL_SERVER_ERROR);
    }
  }


  @RequestMapping(method = RequestMethod.GET, value = "/{namespace:.+}")
  @PreAuthorize("hasRole('ROLE_USER')")
  public ResponseEntity<NamespaceDto> getNamespace(
      @ApiParam(value = "The namespace you want to retrieve", required = true) final @PathVariable String namespace,
      Principal user) {

    Tenant tenant = tenantService.getTenantFromNamespace(ControllerUtils.sanitize(namespace))
        .orElseThrow(() -> TenantDoesntExistException.missingForNamespace(namespace));

    if (!tenant.hasUser(user.getName())) {
      return new ResponseEntity<>(HttpStatus.FORBIDDEN);
    }

    return new ResponseEntity<>(NamespaceDto.fromTenant(tenant), HttpStatus.OK);
  }

  /**
   * This is a temporary endpoint to create namespaces that will ultimately replace
   * {@link TenantManagementController#createTenant(String, CreateTenantRequest)}. <br/>
   * The endpoint takes an empty body and a namespace path variable, then tries to create it by
   * associating the necessary user/tenant information before handing over to the autowired
   * {@link ITenantService}.<br/>
   * Everything "tenant" should be refactored and simplified further on, so the tenant service
   * should be gone and replaced with a namespace service eventually.
   * @param namespace
   * @return
   */
  @RequestMapping(method = RequestMethod.PUT, value = "/{namespace:.+}", produces = "application/json")
  @PreAuthorize("isAuthenticated()")
  public ResponseEntity<NamespaceOperationResult> createNamespace(
      @ApiParam(value = "The name of the namespace to be created", required = true) final @PathVariable String namespace
  ) {
    /*
      This creates a fake "tenant ID" to feed the tenant service and pointlessly populate the
      tenant table. Once everything "tenant-wise" is replaced with a simpler namespace-oriented
      architecture, the UUID itself should be removed, i.e. a "namespace service" would not care
      to use an additional unique ID since the namespace names are unique.
      */
    String fakeTenantId = UUID.randomUUID().toString().replace("-", "");
    IUserContext userContext = UserContext
        .user(SecurityContextHolder.getContext().getAuthentication(), fakeTenantId);
    // validating namespace notation and user-related (private vs public)
    Optional<NamespaceOperationResult> validationError = NamespaceValidator
        .validate(namespace, userContext);
    if (validationError.isPresent()) {
      return new ResponseEntity<>(validationError.get(), HttpStatus.BAD_REQUEST);
    }

<<<<<<< HEAD
=======
    /*
      Simple "sanitization" of namespace name to lower case.
      The namespace always ended up being persisted lowercase by the "tenant"-based controller, but
      this was dug deep within layers of boilerplate.
      As a result, creating a namespace with capital letters was allowed by the lax patterns in the
      UI, and lowercased behind the scenes.
      This has been ignored initially while performing tenant -> namespace refactory (#2152), which
      led to the edge case of a user creating a namespace with capital letters, but unable to
      retrieve it when creating a model, because the tenant service would be made to look for the
      lower-cased version thereof.
     */
    String lowercasedNamespace = namespace.toLowerCase();


>>>>>>> 01bbc9b9
    try {
      /*
      This wraps the only admin (i.e. the given user for this request) in a set, as the service
      API allows multiple admins (but it makes no sense upon creation of a new namespace - only
      one admin and that is the user who initiated the request).
       */
      Set<String> fakeAdmins = new HashSet<>();
      fakeAdmins.add(userContext.getUsername());
      /*
      This wraps the only namespace in a set, according to service API .
       */
      Set<String> fakeNamespaces = new HashSet<>();
      fakeNamespaces.add(namespace);
      tenantService.createOrUpdateTenant(
          fakeTenantId,
<<<<<<< HEAD
          namespace,
=======
          lowercasedNamespace,
>>>>>>> 01bbc9b9
          fakeAdmins,
          Optional.of(fakeNamespaces),
          // no authentication or authorization provider necessary
          Optional.ofNullable(null),
          Optional.ofNullable(null),
          userContext
      );

      return new ResponseEntity<>(NamespaceOperationResult.success(), HttpStatus.OK);
    } catch (NamespaceExistException e) {
      return new ResponseEntity<>(NamespaceOperationResult.failure("Namespace already exist"),
          HttpStatus.CONFLICT);
    } catch (RestrictTenantPerOwnerException e) {
      return new ResponseEntity<>(
          NamespaceOperationResult.failure("Namespace Quota of 1 exceeded."),
          HttpStatus.CONFLICT);
    } catch (IllegalArgumentException | TenantAdminDoesntExistException | UpdateNotAllowedException
        | NewNamespacesNotSupersetException | NewNamespaceNotPrivateException e) {
      return new ResponseEntity<>(NamespaceOperationResult.failure(e.getMessage()),
          HttpStatus.BAD_REQUEST);
    } catch (Exception e) {
      LOGGER.error(e);
      return new ResponseEntity<>(
          NamespaceOperationResult.failure("Internal error. Consult the vorto administrators!"),
          HttpStatus.INTERNAL_SERVER_ERROR);
    }
  }

  /**
   * This is a port of {@link TenantManagementController#getTenants} and was used in the UI by the
   * TenantService (now deleted), to return a list of namespaces where the user had a specific role,
   * e.g. for model details, a list of namespaces where the user is creator (the list was then
   * filtered again in the front-end to match the namespace of the specific model).<br/>
   * This still uses the {@link ITenantService} behind the scenes for now. <br/>
   * Due to current usage, the role is always passed as one argument, so it does not seem useful to
   * allow a collection of roles at this time - therefore, the parameter has been modified to be a
   * path variable. <br/>
   * It is, however, still optional: if absent, the response will contain all namespaces where this
   * user has any permission.<br/>
   * Note also that for UI REST calls, we can privilege {@link NamespaceController#hasRoleOnNamespace},
   * since originally the UI would contain that logic but it can be more efficiently handled in
   * the back-end (see for instance the model details controller Javascript resource).
   * @param role
   * @return
   */
  @PreAuthorize("isAuthenticated()")
  @GetMapping(value = "/role/{role}", produces = "application/json")
  public ResponseEntity<Collection<NamespaceDto>> getUserAccessibleNamespacesWithRole(
      @ApiParam(value = "The (optional) role to filter namespaces which this user has access to",
          required = false) final @PathVariable(value = "role", required = false) String role) {

    IUserContext userContext = UserContext
        .user(SecurityContextHolder.getContext().getAuthentication());

    // user is sysadmin, return all namespaces and ignore role
    if (userContext.isSysAdmin()) {
      return new ResponseEntity(
          tenantService.getTenants().stream().map(NamespaceDto::fromTenant)
              .collect(Collectors.toList()),
          HttpStatus.OK
      );
<<<<<<< HEAD
    } else {
      Predicate<Tenant> filter = isOwner(userContext.getUsername());
      if (role != null) {
        Role roleFilter = Role.valueOf(role.replace(Role.rolePrefix, ""));
        filter = hasMemberWithRole(userContext.getUsername(), roleFilter);
      }
      List<NamespaceDto> test = tenantService.getTenants().stream().filter(filter)
          .map(NamespaceDto::fromTenant).collect(Collectors.toList());
      return new ResponseEntity<>(
          tenantService.getTenants().stream().filter(filter).map(NamespaceDto::fromTenant)
              .collect(Collectors.toList()),
=======
    } else {
      Predicate<Tenant> filter = isOwner(userContext.getUsername());
      if (role != null) {
        Role roleFilter = Role.valueOf(role.replace(Role.rolePrefix, ""));
        filter = hasMemberWithRole(userContext.getUsername(), roleFilter);
      }
      List<NamespaceDto> test = tenantService.getTenants().stream().filter(filter)
          .map(NamespaceDto::fromTenant).collect(Collectors.toList());
      return new ResponseEntity<>(
          tenantService.getTenants().stream().filter(filter).map(NamespaceDto::fromTenant)
              .collect(Collectors.toList()),
          HttpStatus.OK
      );
    }
  }

  /**
   * This new endpoint aims at replacing the functionality of both the front-end TenantService and
   * {@link TenantManagementController#getTenants}. <br/>
   * The goal is to return whether the authenticated user has the specified role on the specified
   * namespace. <br/>
   * As most endpoints here, we are still temporarily querying the tenant-based service (and
   * subsequently the tenant repository) behind the scenes.
   * @param role
   * @param namespace
   * @return
   */
  @PreAuthorize("isAuthenticated()")
  @GetMapping(value = "/{role}/{namespace:.+}", produces = "application/json")
  public ResponseEntity<Boolean> hasRoleOnNamespace(
      @ApiParam(value = "The role to verify", required = true) final @PathVariable(value = "role") String role,
      @ApiParam(value = "The target namespace", required = true) final @PathVariable(value = "namespace", required = true) String namespace
  ) {

    if (Strings.nullToEmpty(role).trim().isEmpty()) {
      return new ResponseEntity<>(HttpStatus.PRECONDITION_FAILED);
    }

    if (Strings.nullToEmpty(namespace).trim().isEmpty()) {
      return new ResponseEntity<>(HttpStatus.PRECONDITION_FAILED);
    }

    IUserContext userContext = UserContext
        .user(SecurityContextHolder.getContext().getAuthentication());

    // user is sysadmin, the answer is yes regardless
    if (userContext.isSysAdmin()) {
      return new ResponseEntity(
          true,
          HttpStatus.OK
      );
    } else {
      Role roleFilter = Role.valueOf(role.replace(Role.rolePrefix, ""));
      Predicate<Tenant> filter = hasMemberWithRole(userContext.getUsername(), roleFilter);
      return new ResponseEntity<>(
          tenantService.getTenants().stream().filter(filter)
              .anyMatch((t) -> t.getDefaultNamespace().equals(namespace)),
>>>>>>> 01bbc9b9
          HttpStatus.OK
      );
    }
  }

  /**
<<<<<<< HEAD
   * This new endpoint aims at replacing the functionality of both the front-end TenantService and
   * {@link TenantManagementController#getTenants}. <br/>
   * The goal is to return whether the authenticated user has the specified role on the specified
   * namespace. <br/>
   * As most endpoints here, we are still temporarily querying the tenant-based service (and
   * subsequently the tenant repository) behind the scenes.
   * @param role
   * @param namespace
   * @return
   */
  @PreAuthorize("isAuthenticated()")
  @GetMapping(value = "/{role}/{namespace:.+}", produces = "application/json")
  public ResponseEntity<Boolean> hasRoleOnNamespace(
      @ApiParam(value = "The role to verify", required = true) final @PathVariable(value = "role") String role,
      @ApiParam(value = "The target namespace", required = true) final @PathVariable(value = "namespace", required = true) String namespace
  ) {

    if (Strings.nullToEmpty(role).trim().isEmpty()) {
      return new ResponseEntity<>(HttpStatus.PRECONDITION_FAILED);
    }

    if (Strings.nullToEmpty(namespace).trim().isEmpty()) {
      return new ResponseEntity<>(HttpStatus.PRECONDITION_FAILED);
    }

    IUserContext userContext = UserContext
        .user(SecurityContextHolder.getContext().getAuthentication());

    // user is sysadmin, the answer is yes regardless
    if (userContext.isSysAdmin()) {
      return new ResponseEntity(
          true,
          HttpStatus.OK
      );
    } else {
      Role roleFilter = Role.valueOf(role.replace(Role.rolePrefix, ""));
      Predicate<Tenant> filter = hasMemberWithRole(userContext.getUsername(), roleFilter);
      return new ResponseEntity<>(
          tenantService.getTenants().stream().filter(filter)
              .anyMatch((t) -> t.getDefaultNamespace().equals(namespace)),
          HttpStatus.OK
      );
    }
  }

  /**
=======
>>>>>>> 01bbc9b9
   * This endpoint replaces a specific function of the functionalities used by the  former
   * TenantService Angular service. <br/>
   * Namely, it verifies whether the given user has any namespace where they are the only
   * administrator. <br/>
   * In turn, this is used in the "remove account" Angular controller, in order to verify whether the
   * user can delete their account, or they should delete any namespace / add a different administrator
   * first.
   * @return
   */
  @PreAuthorize("isAuthenticated()")
  @GetMapping(value = "/userIsOnlyAdmin", produces = "application/json")
  public ResponseEntity<Boolean> isOnlyAdminForAnyNamespace() {
    IUserContext userContext = UserContext
        .user(SecurityContextHolder.getContext().getAuthentication());

    return new ResponseEntity<>(
        tenantService
            .getTenants()
            .stream()
            // filter "tenants" where user has the "tenant admin" role
            .filter(hasMemberWithRole(userContext.getUsername(), Role.TENANT_ADMIN))
            // verifies there is no more than one user with the TENANT_ADMIN role for that "tenant"
            .anyMatch((n) -> n.getTenantAdmins().size() == 1),
        HttpStatus.OK
    );
  }

  @DeleteMapping(value = "/{namespace:.+}", produces = "application/json")
  @PreAuthorize("isAuthenticated()")
  public ResponseEntity<NamespaceOperationResult> deleteNamespace(
      @ApiParam(value = "The name of the namespace to be deleted", required = true) final @PathVariable String namespace
  ) {
    // validates given namespace
    if (Strings.nullToEmpty(namespace).trim().isEmpty()) {
      return new ResponseEntity<>(NamespaceOperationResult.failure("Empty namespace"),
          HttpStatus.BAD_REQUEST);
    }

    // gets tenant for namespace
    Tenant tenant = tenantService.getTenantFromNamespace(namespace).orElse(null);
    if (tenant == null) {
      return new ResponseEntity<>(NamespaceOperationResult.failure("Namespace does not exist"),
          HttpStatus.NOT_FOUND);
    }

    // gets user (tenant ID required here, otherwise the service will fail to delete even with the given tenant)
    IUserContext userContext = UserContext
        .user(SecurityContextHolder.getContext().getAuthentication(), tenant.getTenantId());

    // validates user permissions on this namespace
    if (!(userContext.isSysAdmin() || isOwner(userContext.getUsername()).test(tenant))) {
      return new ResponseEntity<>(
          NamespaceOperationResult.failure("Operation forbidden for this user"),
          HttpStatus.FORBIDDEN);
    }

    boolean success = false;
    String message = "Operation failed for unknown reasons";
    try {
      success = tenantService.deleteTenant(tenant, userContext);
    } catch (TenantNotFoundException e) {
      message = e.getMessage();
      LOGGER.warn(String.format("Could not delete namespace %s", namespace), e);
    }
    return new ResponseEntity<>(
        NamespaceOperationResult.generate(
            success,
            Optional.of(message)
        ),
        success ? HttpStatus.OK : HttpStatus.INTERNAL_SERVER_ERROR
    );
  }

  /**
   * Another temporary endpoint to accommodate the transition between tenant-based and namespace-based
   * taxonomy. <br/>
   * Uses the {@link IUserAccountService} behind the scenes to remove the given user from the given
   * namespace.<br/>
   * The permissions for this are checked twice differently. <br/>
   * In the pre-authorization, we chek whether the logged on user is either sys admin, or has
   * a "tenant admin" role. <br/>
   * However, the latter is not sufficient, because they could have that role in another namespace
   * unrelated to the given one. <br/>
   * Therefore, another check is performed within the method's body to ensure the logged on user
   * has that role for that given namespace (that is, assuming they are not sysadmin to start with). <br/>
   * The drawback for this is that a user who has been added to a namespace as non-admin cannot
   * remove themselves at this time.
   * @param namespace
   * @param userId
   * @return
   */
  @RequestMapping(method = RequestMethod.DELETE, value = "/{namespace:.+}/users/{userId}")
  @PreAuthorize("hasRole('ROLE_SYS_ADMIN') or hasRole('ROLE_TENANT_ADMIN')")
  public ResponseEntity<Boolean> removeUserFromNamespace(
      @ApiParam(value = "namespace", required = true) @PathVariable String namespace,
      @ApiParam(value = "userId", required = true) @PathVariable String userId) {

    if (Strings.nullToEmpty(userId).trim().isEmpty()) {
      return new ResponseEntity<>(HttpStatus.PRECONDITION_FAILED);
    }

    if (Strings.nullToEmpty(namespace).trim().isEmpty()) {
      return new ResponseEntity<>(HttpStatus.PRECONDITION_FAILED);
    }

    // gets tenant for namespace
    Tenant tenant = tenantService.getTenantFromNamespace(namespace).orElse(null);
    if (tenant == null) {
      return new ResponseEntity<>(false, HttpStatus.NOT_FOUND);
    }

    // You cannot delete yourself if you are tenant admin of the same namespace
    IUserContext userContext = UserContext
        .user(SecurityContextHolder.getContext().getAuthentication());
    if (userContext.getUsername().equals(userId)) {
      return new ResponseEntity<>(HttpStatus.PRECONDITION_FAILED);
    }

    /*
    The @PreAuthorize annotation checks whether user is sysadmin or "tenant admin".
    The latter would return true regardless of the given namespace, as long as the user logged on
    has that role anywhere.
    However, we need to check if the user actually has admin rights on >> this << namespace.
    That does not apply to sysadmins.
    */
    if (!userContext.isSysAdmin()) {
      if (tenant.getTenantAdmins().stream().map(User::getUsername)
          .noneMatch(a -> a.equals(userContext.getUsername()))) {
        LOGGER.warn(String
            .format("User [%s] not authorized to remove user [%s] from namespace [%s].",
                userContext.getUsername(), userId, namespace));
        return new ResponseEntity<>(HttpStatus.PRECONDITION_FAILED);
      }
    }

    try {

      LOGGER.info(
          String.format(
              "Removing user [%s] from namespace [%s]",
              ControllerUtils.sanitize(userId),
              ControllerUtils.sanitize(namespace)
          )
      );
      return new ResponseEntity<>(
          accountService.removeUserFromTenant(tenant.getTenantId(), userId),
          HttpStatus.OK
      );

    } catch (IllegalArgumentException e) {
      return new ResponseEntity<>(HttpStatus.PRECONDITION_FAILED);
    } catch (Exception e) {
      LOGGER.error("Error in deleteUserFromNamespace()", e);
      return new ResponseEntity<>(HttpStatus.INTERNAL_SERVER_ERROR);
    }
  }

  private static Role[] toRoles(Collection<String> rolesStr) {
    Collection<Role> roles = rolesStr.stream().map(roleStr -> Role.of(roleStr))
        .collect(Collectors.toList());
    return roles.toArray(new Role[roles.size()]);
  }

  private static Predicate<Tenant> isOwner(String username) {
    return tenant -> tenant.hasTenantAdmin(username);
  }

  private static Predicate<Tenant> hasMemberWithRole(String username, Role role) {
    return tenant -> tenant.getUsers().stream()
        .anyMatch(user -> user.getUser().getUsername().equals(username)
            && !user.getRoles().isEmpty() && user.hasRole(role));
  }
}<|MERGE_RESOLUTION|>--- conflicted
+++ resolved
@@ -411,8 +411,6 @@
       return new ResponseEntity<>(validationError.get(), HttpStatus.BAD_REQUEST);
     }
 
-<<<<<<< HEAD
-=======
     /*
       Simple "sanitization" of namespace name to lower case.
       The namespace always ended up being persisted lowercase by the "tenant"-based controller, but
@@ -427,7 +425,6 @@
     String lowercasedNamespace = namespace.toLowerCase();
 
 
->>>>>>> 01bbc9b9
     try {
       /*
       This wraps the only admin (i.e. the given user for this request) in a set, as the service
@@ -443,11 +440,7 @@
       fakeNamespaces.add(namespace);
       tenantService.createOrUpdateTenant(
           fakeTenantId,
-<<<<<<< HEAD
-          namespace,
-=======
           lowercasedNamespace,
->>>>>>> 01bbc9b9
           fakeAdmins,
           Optional.of(fakeNamespaces),
           // no authentication or authorization provider necessary
@@ -509,19 +502,6 @@
               .collect(Collectors.toList()),
           HttpStatus.OK
       );
-<<<<<<< HEAD
-    } else {
-      Predicate<Tenant> filter = isOwner(userContext.getUsername());
-      if (role != null) {
-        Role roleFilter = Role.valueOf(role.replace(Role.rolePrefix, ""));
-        filter = hasMemberWithRole(userContext.getUsername(), roleFilter);
-      }
-      List<NamespaceDto> test = tenantService.getTenants().stream().filter(filter)
-          .map(NamespaceDto::fromTenant).collect(Collectors.toList());
-      return new ResponseEntity<>(
-          tenantService.getTenants().stream().filter(filter).map(NamespaceDto::fromTenant)
-              .collect(Collectors.toList()),
-=======
     } else {
       Predicate<Tenant> filter = isOwner(userContext.getUsername());
       if (role != null) {
@@ -579,62 +559,12 @@
       return new ResponseEntity<>(
           tenantService.getTenants().stream().filter(filter)
               .anyMatch((t) -> t.getDefaultNamespace().equals(namespace)),
->>>>>>> 01bbc9b9
           HttpStatus.OK
       );
     }
   }
 
   /**
-<<<<<<< HEAD
-   * This new endpoint aims at replacing the functionality of both the front-end TenantService and
-   * {@link TenantManagementController#getTenants}. <br/>
-   * The goal is to return whether the authenticated user has the specified role on the specified
-   * namespace. <br/>
-   * As most endpoints here, we are still temporarily querying the tenant-based service (and
-   * subsequently the tenant repository) behind the scenes.
-   * @param role
-   * @param namespace
-   * @return
-   */
-  @PreAuthorize("isAuthenticated()")
-  @GetMapping(value = "/{role}/{namespace:.+}", produces = "application/json")
-  public ResponseEntity<Boolean> hasRoleOnNamespace(
-      @ApiParam(value = "The role to verify", required = true) final @PathVariable(value = "role") String role,
-      @ApiParam(value = "The target namespace", required = true) final @PathVariable(value = "namespace", required = true) String namespace
-  ) {
-
-    if (Strings.nullToEmpty(role).trim().isEmpty()) {
-      return new ResponseEntity<>(HttpStatus.PRECONDITION_FAILED);
-    }
-
-    if (Strings.nullToEmpty(namespace).trim().isEmpty()) {
-      return new ResponseEntity<>(HttpStatus.PRECONDITION_FAILED);
-    }
-
-    IUserContext userContext = UserContext
-        .user(SecurityContextHolder.getContext().getAuthentication());
-
-    // user is sysadmin, the answer is yes regardless
-    if (userContext.isSysAdmin()) {
-      return new ResponseEntity(
-          true,
-          HttpStatus.OK
-      );
-    } else {
-      Role roleFilter = Role.valueOf(role.replace(Role.rolePrefix, ""));
-      Predicate<Tenant> filter = hasMemberWithRole(userContext.getUsername(), roleFilter);
-      return new ResponseEntity<>(
-          tenantService.getTenants().stream().filter(filter)
-              .anyMatch((t) -> t.getDefaultNamespace().equals(namespace)),
-          HttpStatus.OK
-      );
-    }
-  }
-
-  /**
-=======
->>>>>>> 01bbc9b9
    * This endpoint replaces a specific function of the functionalities used by the  former
    * TenantService Angular service. <br/>
    * Namely, it verifies whether the given user has any namespace where they are the only
