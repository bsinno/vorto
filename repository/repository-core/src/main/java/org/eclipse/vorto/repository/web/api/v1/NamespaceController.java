/**
 * Copyright (c) 2020 Contributors to the Eclipse Foundation
 *
 * See the NOTICE file(s) distributed with this work for additional
 * information regarding copyright ownership.
 *
 * This program and the accompanying materials are made available under the
 * terms of the Eclipse Public License 2.0 which is available at
 * https://www.eclipse.org/legal/epl-2.0
 *
 * SPDX-License-Identifier: EPL-2.0
 */
package org.eclipse.vorto.repository.web.api.v1;

import io.swagger.annotations.ApiParam;
<<<<<<< HEAD
=======
import java.security.Principal;
import java.util.Collection;
import java.util.Collections;
import java.util.HashSet;
import java.util.Optional;
import java.util.Set;
import java.util.UUID;
import java.util.function.Predicate;
import java.util.stream.Collectors;
import org.apache.log4j.Logger;
import org.eclipse.vorto.repository.account.IUserAccountService;
>>>>>>> 0e4a0dd6
import org.eclipse.vorto.repository.core.IUserContext;
import org.eclipse.vorto.repository.core.impl.UserContext;
import org.eclipse.vorto.repository.domain.IRole;
import org.eclipse.vorto.repository.domain.Namespace;
import org.eclipse.vorto.repository.domain.User;
<<<<<<< HEAD
import org.eclipse.vorto.repository.services.*;
import org.eclipse.vorto.repository.services.exceptions.*;
=======
import org.eclipse.vorto.repository.domain.UserRole;
import org.eclipse.vorto.repository.notification.IMessage;
import org.eclipse.vorto.repository.notification.INotificationService.NotificationProblem;
import org.eclipse.vorto.repository.notification.impl.EmailNotificationService;
import org.eclipse.vorto.repository.notification.message.RequestAccessToNamespaceMessage;
import org.eclipse.vorto.repository.oauth.IOAuthProvider;
import org.eclipse.vorto.repository.oauth.IOAuthProviderRegistry;
import org.eclipse.vorto.repository.tenant.ITenantService;
import org.eclipse.vorto.repository.tenant.NamespaceExistException;
import org.eclipse.vorto.repository.tenant.NewNamespaceNotPrivateException;
import org.eclipse.vorto.repository.tenant.NewNamespacesNotSupersetException;
import org.eclipse.vorto.repository.tenant.RestrictTenantPerOwnerException;
import org.eclipse.vorto.repository.tenant.TenantAdminDoesntExistException;
import org.eclipse.vorto.repository.tenant.TenantDoesntExistException;
import org.eclipse.vorto.repository.tenant.UpdateNotAllowedException;
import org.eclipse.vorto.repository.web.ControllerUtils;
import org.eclipse.vorto.repository.web.account.dto.TenantUserDto;
>>>>>>> 0e4a0dd6
import org.eclipse.vorto.repository.web.api.v1.dto.Collaborator;
import org.eclipse.vorto.repository.web.api.v1.dto.NamespaceAccessRequestDTO;
import org.eclipse.vorto.repository.web.api.v1.dto.NamespaceDto;
import org.eclipse.vorto.repository.web.api.v1.dto.NamespaceOperationResult;
import org.eclipse.vorto.repository.web.api.v1.util.EntityDTOConverter;
import org.springframework.beans.factory.annotation.Autowired;
import org.springframework.http.HttpStatus;
import org.springframework.http.ResponseEntity;
import org.springframework.security.access.prepost.PreAuthorize;
import org.springframework.security.core.context.SecurityContextHolder;
<<<<<<< HEAD
import org.springframework.web.bind.annotation.*;

import java.util.*;
import java.util.stream.Collectors;
=======
import org.springframework.web.bind.annotation.DeleteMapping;
import org.springframework.web.bind.annotation.GetMapping;
import org.springframework.web.bind.annotation.PathVariable;
import org.springframework.web.bind.annotation.PostMapping;
import org.springframework.web.bind.annotation.RequestBody;
import org.springframework.web.bind.annotation.RequestMapping;
import org.springframework.web.bind.annotation.RequestMethod;
import org.springframework.web.bind.annotation.RestController;
>>>>>>> 0e4a0dd6

/**
 * Performs a number of operations on namespaces and collaborators.
 */
@RestController
@RequestMapping(value = "/rest/namespaces")
public class NamespaceController {

  @Autowired
  private UserNamespaceRoleService userNamespaceRoleService;

  @Autowired
  private UserUtil userUtil;

  @Autowired
  private UserRepositoryRoleService userRepositoryRoleService;

  @Autowired
<<<<<<< HEAD
  private NamespaceService namespaceService;
=======
  private EmailNotificationService emailNotificationService;

  @RequestMapping(method = RequestMethod.GET)
  @PreAuthorize("hasRole('ROLE_USER')")
  public ResponseEntity<Collection<NamespaceDto>> getNamespaces(Principal user) {
    Collection<NamespaceDto> namespaces = tenantService.getTenants().stream()
        .filter(tenant -> tenant.hasUser(user.getName()))
        .map(NamespaceDto::fromTenant)
        .collect(Collectors.toList());
>>>>>>> 0e4a0dd6

  @RequestMapping(method = RequestMethod.GET, value = "/test")
  @PreAuthorize("isAuthenticated()")
  public ResponseEntity<Boolean> test() {
    IUserContext userContext = UserContext
        .user(SecurityContextHolder.getContext().getAuthentication());
    userRepositoryRoleService.setSysadmin(userContext.getUsername());
    return new ResponseEntity<>(userRepositoryRoleService.isSysadmin(userContext.getUsername()),
        HttpStatus.OK);
  }

  /**
<<<<<<< HEAD
=======
   * This endpoint is supposed to replace {@link NamespaceController#getNamespaces(Principal)} in
   * the long run, if we agree that injecting a principal is not required, i.e. there is no need
   * to retrieve namespaces for a given user programmatically, and the body of the method can
   * infer the logged on user instead. <br/>
   * Since there is no easy way to inject the given {@link Principal} from the front-end (let alone
   * that it is not designed an API parameter), the sibling endpoint seems rather useless in a REST
   * context.
   *
>>>>>>> 0e4a0dd6
   * @return all namespaces the logged on user has access to.
   */
  @RequestMapping(method = RequestMethod.GET, value = "/all")
  @PreAuthorize("isAuthenticated()")
  public ResponseEntity<Collection<NamespaceDto>> getAllNamespacesForLoggedUser() {
    IUserContext userContext = UserContext
        .user(SecurityContextHolder.getContext().getAuthentication());
    Collection<NamespaceDto> namespaces = new TreeSet<>(
        Comparator.comparing(NamespaceDto::getName));
    try {
      for (Map.Entry<Namespace, Map<User, Collection<IRole>>> entry : userNamespaceRoleService
          .getNamespacesCollaboratorsAndRoles(userContext.getUsername(),
              userContext.getUsername(), "namespace_admin").entrySet()) {
        namespaces.add(EntityDTOConverter.createNamespaceDTO(entry.getKey(), entry.getValue()));
      }
    } catch (OperationForbiddenException ofe) {
      return new ResponseEntity<>(namespaces, HttpStatus.FORBIDDEN);
    } catch (DoesNotExistException d) {
      return new ResponseEntity<>(namespaces, HttpStatus.NOT_FOUND);
    }
    return new ResponseEntity<>(namespaces, HttpStatus.OK);
  }

  /**
<<<<<<< HEAD
=======
   * Finds all non-private namespaces regardless of logged-on user access by a partial string.
   *
   * @param partial
   * @return
   */
  @RequestMapping(method = RequestMethod.GET, value = "/search/{partial:.+}")
  @PreAuthorize("isAuthenticated()")
  public ResponseEntity<Collection<NamespaceDto>> findAllNonPrivateNamespacesByPartial(
      @ApiParam(value = "The partial name of the namespaces to be searched with", required = true) @PathVariable String partial
  ) {
    // TODO the returned NamespaceDdo's should be stripped off sensitive data such as users and
    // admins - not worth doing here now due to incoming refactory
    if (Strings.nullToEmpty(partial).trim().isEmpty()) {
      return new ResponseEntity<>(Collections.emptyList(), HttpStatus.OK);
    }
    Collection<NamespaceDto> result = tenantService.getTenants().stream()
        .map(NamespaceDto::fromTenant)
        .filter(n -> !n.getName().startsWith("vorto.private"))
        .filter(n -> n.getName().toLowerCase().contains(partial.toLowerCase()))
        .collect(Collectors.toList());
    return new ResponseEntity<>(result, HttpStatus.OK);
  }

  @PostMapping("/requestAccess")
  @PreAuthorize("isAuthenticated()")
  public ResponseEntity<NamespaceOperationResult> requestAccessToNamespace(
      @RequestBody @ApiParam(
          value = "The request body specifying who initiates the request, the namespace, whom the request is intended for, and an optional collection of suggested roles", required = true)
          NamespaceAccessRequestDTO request) {
    Optional<NamespaceOperationResult> validationError = NamespaceValidator
        .validateAccessRequest(request);
    if (validationError.isPresent()) {
      return new ResponseEntity<>(validationError.get(), HttpStatus.BAD_REQUEST);
    }
    // checks namespace exists
    Optional<Tenant> maybeTarget = tenantService
        .getTenantFromNamespace(request.getNamespaceName());
    // should only occur if namespace was deleted after user search, but before sending request
    if (!maybeTarget.isPresent()) {
      return new ResponseEntity<>(NamespaceOperationResult.failure("Namespace not found."),
          HttpStatus.NOT_FOUND);
    }
    Tenant target = maybeTarget.get();
    // checks any admin with an e-mail address set
    Set<User> adminsWithEmail = target.getTenantAdmins().stream()
        .filter(u -> !Strings.nullToEmpty(u.getEmailAddress()).trim().isEmpty())
        .collect(Collectors.toSet());
    if (adminsWithEmail.isEmpty()) {
      return new ResponseEntity<>(NamespaceOperationResult.failure(String.format(
          "None of the users administrating namespace %s has set their own e-mail. Please contact them directly. ",
          request.getNamespaceName())), HttpStatus.PRECONDITION_FAILED);
    }
    int successCount = adminsWithEmail.size();
    // attempts to send the e-mails
    // ugly exception handling here, due to the way this was designed in the service
    Collection<IMessage> messages = adminsWithEmail.stream()
        .map(u -> new RequestAccessToNamespaceMessage(request, u)).collect(Collectors.toList());
    for (IMessage message : messages) {
      try {
        emailNotificationService.sendNotification(message);
      } catch (NotificationProblem np) {
        successCount--;
      }
    }
    // worked for all recipients
    if (successCount == adminsWithEmail.size()) {
      return new ResponseEntity<>(NamespaceOperationResult.success(), HttpStatus.OK);
    }
    // worked for some recipients
    else if (successCount > 0) {
      return new ResponseEntity<>(NamespaceOperationResult
          .success("The message could not be sent to all administrators."),
          HttpStatus.OK);
    }
    // did not work for any recipient
    else {
      return new ResponseEntity<>(NamespaceOperationResult
          .failure("The message could not be sent to any administrator."),
          HttpStatus.SERVICE_UNAVAILABLE);
    }
  }

  /**
   * This endpoint is temporary and adapted from {@link org.eclipse.vorto.repository.web.account.AccountController#getUsersForTenant}. <br/>
   * Instead of returning a list of {@link TenantUserDto}, it returns {@link Collaborator}s.<br/>
   * It still uses the {@link ITenantService} behind the scenes, until that can be refactored/removed.
   *
>>>>>>> 0e4a0dd6
   * @param namespace
   * @return all users of a given namespace, if the user acting the call has either administrative rights on the namespace, or on the repository.
   */
  @RequestMapping(method = RequestMethod.GET, value = "/{namespace:.+}/users")
  @PreAuthorize("isAuthenticated()")
  public ResponseEntity<Collection<Collaborator>> getCollaboratorsByNamespace(
      @ApiParam(value = "namespace", required = true) @PathVariable String namespace) {

    Collection<Collaborator> collaborators = new HashSet<>();
    try {
      IUserContext userContext = UserContext
          .user(SecurityContextHolder.getContext().getAuthentication());
      collaborators = EntityDTOConverter.createCollaborators(userNamespaceRoleService
          .getRolesByUser(userContext.getUsername(), namespace));
      return new ResponseEntity<>(collaborators, HttpStatus.OK);
    } catch (OperationForbiddenException ofe) {
      return new ResponseEntity<>(collaborators, HttpStatus.FORBIDDEN);
    } catch (DoesNotExistException d) {
      return new ResponseEntity<>(collaborators, HttpStatus.NOT_FOUND);
    }
  }

  /**
<<<<<<< HEAD
   * Creates a technical user with the given {@link Collaborator} and associates them to the given
   * namespace, with the desired roles held by the collaborator.
   *
   * @param namespace
   * @param collaborator
=======
   * This endpoint is temporary and adapted from {@link org.eclipse.vorto.repository.web.account.AccountController#createTechnicalUserForTenant}. <br/>
   * It still uses the {@link ITenantService} behind the scenes, until that can be refactored/removed.
   *
   * @param namespace
   * @param user
>>>>>>> 0e4a0dd6
   * @return
   */
  @RequestMapping(method = RequestMethod.POST, value = "/{namespace:.+}/users")
  @PreAuthorize("isAuthenticated()")
  public ResponseEntity<Boolean> createTechnicalUserForNamespace(
      @ApiParam(value = "namespace", required = true) @PathVariable String namespace,
      @RequestBody @ApiParam(value = "The user to be associated with the namespace",
          required = true) final Collaborator collaborator) {

    try {
      IUserContext userContext = UserContext
          .user(SecurityContextHolder.getContext().getAuthentication());
      User user = EntityDTOConverter.createUser(userUtil, collaborator);
      userNamespaceRoleService
          .createTechnicalUserAndAddAsCollaborator(userContext.getUsername(), user, namespace,
              collaborator.getRoles());
      return new ResponseEntity<>(true, HttpStatus.CREATED);
    } catch (InvalidUserException ie) {
      return new ResponseEntity<>(false, HttpStatus.BAD_REQUEST);
    } catch (OperationForbiddenException ofe) {
      return new ResponseEntity<>(false, HttpStatus.FORBIDDEN);
    } catch (DoesNotExistException d) {
      return new ResponseEntity<>(false, HttpStatus.NOT_FOUND);
    }
  }

  /**
<<<<<<< HEAD
   * Sets the roles of the given user on the given namespace.
=======
   * This endpoint is temporary and adapted from
   * {@link org.eclipse.vorto.repository.web.account.AccountController#addOrUpdateUsersForTenant(String, String, TenantUserDto)}. <br/>
   * It still uses the {@link ITenantService} behind the scenes, until that can be refactored/removed.<br/>
   * The main difference with the same POST endpoint {@link NamespaceController#createTechnicalUserForNamespace(String, String, Collaborator)}
   * is that we assume the user exists here, and will not be created.<br/>
   * The bottomline is that creating a user on the spot to add to a namespace implies we are dealing
   * with a technical user - otherwise one can only add an existing user (technical or not).<br/>
   * Technical users also must have a subject.<br/>
   * Note for debugging purposes: the {@link Collaborator} represented in the payload will default
   * some properties, since they are not populated in the UI - because we are dealing with an existing
   * user. <br/>
   * Therefore, it is possible to see some incoherences between the payload and the actual user,
   * since only the username/userId really matters here. <br/>
   * For instance, when this endpoint is employed to add an <i>existing</i> technical user to a
   * given namespace, the {@link Collaborator} payload will show {@code isTechnicalUser == false},
   * since this property is not sent by the UI and will default. <br/>
   * Since the user itself is not and should not be persisted here, that's rather irrelevant.<br/>
   * <b>TL;DR</b>The only reason why this is not implemented with an empty body is that we need the roles from
   * the UI.
>>>>>>> 0e4a0dd6
   *
   * @param namespace
   * @param collaborator
   * @return
   */
  @PreAuthorize("isAuthenticated()")
  @RequestMapping(method = RequestMethod.PUT, value = "/{namespace:.+}/users")
  public ResponseEntity<Boolean> addOrUpdateCollaboratorForNamespace(
      @ApiParam(value = "namespace", required = true) @PathVariable String namespace,
      @RequestBody @ApiParam(value = "The user to be associated with the namespace",
          required = true) final Collaborator collaborator) {

    try {
      // no validation here save for essentials: we are pointing to an existing user
      User user = EntityDTOConverter.createUser(null, collaborator);
      IUserContext userContext = UserContext
          .user(SecurityContextHolder.getContext().getAuthentication());
      return new ResponseEntity<>(
          userNamespaceRoleService.setRoles(
              userContext.getUsername(), user.getUsername(), namespace, collaborator.getRoles(),
              false
          ),
          HttpStatus.OK);
    } catch (InvalidUserException iue) {
      return new ResponseEntity<>(false, HttpStatus.BAD_REQUEST);
    } catch (OperationForbiddenException ofe) {
      return new ResponseEntity<>(false, HttpStatus.FORBIDDEN);
    } catch (DoesNotExistException d) {
      return new ResponseEntity<>(false, HttpStatus.NOT_FOUND);
    }

  }


  /**
<<<<<<< HEAD
   * Creates a new namespace with the given name for the authenticated user. <br/>
   * Automatically adds the user as owner and gives them all applicable roles on the namespace.<br/>
   * Subject to restrictions in terms of number of private namespaces owned, and whether the user
   * has the sufficient repository privileges to own a non-private namespace.
=======
   * This is a temporary endpoint to create namespaces that will ultimately replace
   * {@link TenantManagementController#createTenant(String, CreateTenantRequest)}. <br/>
   * The endpoint takes an empty body and a namespace path variable, then tries to create it by
   * associating the necessary user/tenant information before handing over to the autowired
   * {@link ITenantService}.<br/>
   * Everything "tenant" should be refactored and simplified further on, so the tenant service
   * should be gone and replaced with a namespace service eventually.
>>>>>>> 0e4a0dd6
   *
   * @param namespace
   * @return
   */
  @PutMapping(value = "/{namespace:.+}", produces = "application/json")
  @PreAuthorize("isAuthenticated()")
  public ResponseEntity<NamespaceOperationResult> createNamespace(
<<<<<<< HEAD
      @ApiParam(value = "The name of the namespace to be created", required = true) final @PathVariable String namespace) {
=======
      @ApiParam(value = "The name of the namespace to be created", required = true) final @PathVariable String namespace
  ) {
    /*
      This creates a fake "tenant ID" to feed the tenant service and pointlessly populate the
      tenant table. Once everything "tenant-wise" is replaced with a simpler namespace-oriented
      architecture, the UUID itself should be removed, i.e. a "namespace service" would not care
      to use an additional unique ID since the namespace names are unique.
      */
    String fakeTenantId = UUID.randomUUID().toString().replace("-", "");
    IUserContext userContext = UserContext
        .user(SecurityContextHolder.getContext().getAuthentication(), fakeTenantId);
    // validating namespace notation and user-related (private vs public)
    Optional<NamespaceOperationResult> validationError = NamespaceValidator
        .validate(namespace, userContext);
    if (validationError.isPresent()) {
      return new ResponseEntity<>(validationError.get(), HttpStatus.BAD_REQUEST);
    }

    /*
      Simple "sanitization" of namespace name to lower case.
      The namespace always ended up being persisted lowercase by the "tenant"-based controller, but
      this was dug deep within layers of boilerplate.
      As a result, creating a namespace with capital letters was allowed by the lax patterns in the
      UI, and lowercased behind the scenes.
      This has been ignored initially while performing tenant -> namespace refactory (#2152), which
      led to the edge case of a user creating a namespace with capital letters, but unable to
      retrieve it when creating a model, because the tenant service would be made to look for the
      lower-cased version thereof.
     */
    String lowercasedNamespace = namespace.toLowerCase();
>>>>>>> 0e4a0dd6

    try {
      IUserContext userContext = UserContext
          .user(SecurityContextHolder.getContext().getAuthentication());
      namespaceService
          .create(userContext.getUsername(), userContext.getUsername(), namespace);
      return new ResponseEntity<>(NamespaceOperationResult.success(), HttpStatus.CREATED);

    } catch (DoesNotExistException | NameSyntaxException e) {
      return new ResponseEntity<>(NamespaceOperationResult.failure(e.getMessage()),
          HttpStatus.BAD_REQUEST);
    } catch (PrivateNamespaceQuotaExceededException pnqee) {
      return new ResponseEntity<>(NamespaceOperationResult.failure(pnqee.getMessage()),
          HttpStatus.FORBIDDEN);
    }
    // omitting explicit collision message and just going with status here
    catch (CollisionException ce) {
      return new ResponseEntity<>(NamespaceOperationResult.failure(""), HttpStatus.CONFLICT);
    } catch (OperationForbiddenException ofe) {
      return new ResponseEntity<>(NamespaceOperationResult.failure(ofe.getMessage()),
          HttpStatus.FORBIDDEN);
    }
  }

  /**
<<<<<<< HEAD
   * Returns a collection of namespaces where the logged on user has the given role, or any role if
   * the optional parameter is omitted.
=======
   * This is a port of {@link TenantManagementController#getTenants} and was used in the UI by the
   * TenantService (now deleted), to return a list of namespaces where the user had a specific role,
   * e.g. for model details, a list of namespaces where the user is creator (the list was then
   * filtered again in the front-end to match the namespace of the specific model).<br/>
   * This still uses the {@link ITenantService} behind the scenes for now. <br/>
   * Due to current usage, the role is always passed as one argument, so it does not seem useful to
   * allow a collection of roles at this time - therefore, the parameter has been modified to be a
   * path variable. <br/>
   * It is, however, still optional: if absent, the response will contain all namespaces where this
   * user has any permission.<br/>
   * Note also that for UI REST calls, we can privilege {@link NamespaceController#hasRoleOnNamespace},
   * since originally the UI would contain that logic but it can be more efficiently handled in
   * the back-end (see for instance the model details controller Javascript resource).
>>>>>>> 0e4a0dd6
   *
   * @param role
   * @return
   */
  @PreAuthorize("isAuthenticated()")
  @GetMapping(value = "/role/{role}", produces = "application/json")
  public ResponseEntity<Collection<NamespaceDto>> getUserAccessibleNamespacesWithRole(
      @ApiParam(value = "The (optional) role to filter namespaces which this user has access to")
      final @PathVariable(value = "role", required = false) String role) {

    IUserContext userContext = UserContext
        .user(SecurityContextHolder.getContext().getAuthentication());
    try {
      // NamespaceDTO represents both namespaces and users with roles associated, so the full map
      // is necessary here
      Map<Namespace, Map<User, Collection<IRole>>> namespaces = userNamespaceRoleService
          .getNamespacesCollaboratorsAndRoles(userContext.getUsername(), userContext.getUsername(),
              role);
      return new ResponseEntity<>(
          namespaces.entrySet().stream()
              .map(e -> EntityDTOConverter.createNamespaceDTO(e.getKey(), e.getValue()))
              .collect(Collectors.toSet()),
          HttpStatus.OK
      );
    } catch (OperationForbiddenException ofe) {
      return new ResponseEntity<>(
          Collections.emptyList(), HttpStatus.FORBIDDEN
      );
    } catch (DoesNotExistException d) {
      return new ResponseEntity<>(
          Collections.emptyList(), HttpStatus.NOT_FOUND
      );
    }

  }

  /**
<<<<<<< HEAD
   * Checks whether the logged on user has the given role on the given namespace.
=======
   * This new endpoint aims at replacing the functionality of both the front-end TenantService and
   * {@link TenantManagementController#getTenants}. <br/>
   * The goal is to return whether the authenticated user has the specified role on the specified
   * namespace. <br/>
   * As most endpoints here, we are still temporarily querying the tenant-based service (and
   * subsequently the tenant repository) behind the scenes.
>>>>>>> 0e4a0dd6
   *
   * @param role
   * @param namespace
   * @return
   */
  @PreAuthorize("isAuthenticated()")
  @GetMapping(value = "/{role}/{namespace:.+}", produces = "application/json")
  public ResponseEntity<Boolean> hasRoleOnNamespace(
      @ApiParam(value = "The role to verify", required = true) final @PathVariable(value = "role") String role,
      @ApiParam(value = "The target namespace", required = true) final @PathVariable(value = "namespace") String namespace
  ) {

    IUserContext userContext = UserContext
        .user(SecurityContextHolder.getContext().getAuthentication());
    try {
      return new ResponseEntity<>(userNamespaceRoleService
          .hasRole(userContext.getUsername(), namespace, role), HttpStatus.OK);
    } catch (DoesNotExistException d) {
      return new ResponseEntity<>(false, HttpStatus.NOT_FOUND);
    }
  }

  /**
   * Verifies whether the given user has any namespace where they are the only
   * administrator. <br/>
<<<<<<< HEAD
   * This was used as a separate REST call when attempting to delete one's account, to verify whether
   * the namespace ownership required transferring first. <br/>
   * It is now likely obsolete, as the same check is performed behind the scenes by
   * {@link UserService#delete(User, User)}.
=======
   * In turn, this is used in the "remove account" Angular controller, in order to verify whether the
   * user can delete their account, or they should delete any namespace / add a different administrator
   * first.
>>>>>>> 0e4a0dd6
   *
   * @return
   */
  @PreAuthorize("isAuthenticated()")
  @GetMapping(value = "/userIsOnlyAdmin", produces = "application/json")
  public ResponseEntity<Boolean> isOnlyAdminForAnyNamespace() {
    IUserContext userContext = UserContext
        .user(SecurityContextHolder.getContext().getAuthentication());

    try {
      return new ResponseEntity<>(
          userNamespaceRoleService
              .isOnlyAdminInAnyNamespace(userContext.getUsername(), userContext.getUsername()),
          HttpStatus.OK
      );
    } catch (OperationForbiddenException ofe) {
      return new ResponseEntity<>(null, HttpStatus.FORBIDDEN);
    } catch (DoesNotExistException d) {
      return new ResponseEntity<>(null, HttpStatus.NOT_FOUND);
    }

  }

  /**
   * Deletes the given namespace.<br/>
   * This can fail if the acting user is not authorized (has no ownership or admin roles on the
   * impacted resource), or if the namespace has public models.
   *
   * @param namespace
   * @return
   */
  @DeleteMapping(value = "/{namespace:.+}", produces = "application/json")
  @PreAuthorize("isAuthenticated()")
  public ResponseEntity<NamespaceOperationResult> deleteNamespace(
      @ApiParam(value = "The name of the namespace to be deleted", required = true) final @PathVariable String namespace
  ) {
    IUserContext userContext = UserContext
        .user(SecurityContextHolder.getContext().getAuthentication());
    try {
      namespaceService.deleteNamespace(userContext.getUsername(), namespace);
      return new ResponseEntity<>(NamespaceOperationResult.success(), HttpStatus.NO_CONTENT);
    } catch (OperationForbiddenException ofe) {
      return new ResponseEntity<>(NamespaceOperationResult.failure(ofe.getMessage()),
          HttpStatus.FORBIDDEN);
    } catch (DoesNotExistException dnee) {
      return new ResponseEntity<>(NamespaceOperationResult.failure(dnee.getMessage()),
          HttpStatus.NOT_FOUND);
    }
  }

  /**
<<<<<<< HEAD
   * Deletes a user-namespace association by means of removing all roles. <br/>
   * This can fail if the acting user is the same user as the target (cannot delete yourself), or
   * the acting user has no ownership or admin rights to the given namespace, or the
   * namespace or target user do not exist.
=======
   * Another temporary endpoint to accommodate the transition between tenant-based and namespace-based
   * taxonomy. <br/>
   * Uses the {@link IUserAccountService} behind the scenes to remove the given user from the given
   * namespace.<br/>
   * The permissions for this are checked twice differently. <br/>
   * In the pre-authorization, we chek whether the logged on user is either sys admin, or has
   * a "tenant admin" role. <br/>
   * However, the latter is not sufficient, because they could have that role in another namespace
   * unrelated to the given one. <br/>
   * Therefore, another check is performed within the method's body to ensure the logged on user
   * has that role for that given namespace (that is, assuming they are not sysadmin to start with). <br/>
   * The drawback for this is that a user who has been added to a namespace as non-admin cannot
   * remove themselves at this time.
>>>>>>> 0e4a0dd6
   *
   * @param namespace
   * @param userId
   * @return
   */
  @RequestMapping(method = RequestMethod.DELETE, value = "/{namespace:.+}/users/{userId}")
  @PreAuthorize("isAuthenticated()")
  public ResponseEntity<Boolean> removeUserFromNamespace(
      @ApiParam(value = "namespace", required = true) @PathVariable String namespace,
      @ApiParam(value = "userId", required = true) @PathVariable String userId) {

    IUserContext userContext = UserContext
        .user(SecurityContextHolder.getContext().getAuthentication());

    try {
      return new ResponseEntity<>(
          userNamespaceRoleService
              .deleteAllRoles(userContext.getUsername(), userId, namespace, false),
          HttpStatus.OK);
    } catch (OperationForbiddenException ofe) {
      return new ResponseEntity<>(false, HttpStatus.FORBIDDEN);
    } catch (DoesNotExistException dnee) {
      return new ResponseEntity<>(false, HttpStatus.NOT_FOUND);
    }
  }

  /**
   * Returns a {@link NamespaceDto} corresponding to the given namespace name. <br/>
   * Fails if not found or user not authorized to access that namespace.
   *
   * @param namespace
   * @return
   */
  @RequestMapping(method = RequestMethod.GET, value = "/{namespace:.+}")
  @PreAuthorize("isAuthenticated()")
  public ResponseEntity<NamespaceDto> getNamespace(
      @ApiParam(value = "namespace", required = true) @PathVariable String namespace) {
    IUserContext userContext = UserContext
        .user(SecurityContextHolder.getContext().getAuthentication());
    try {
      Namespace entity = namespaceService.getByName(namespace);
      return new ResponseEntity<>(
          EntityDTOConverter.createNamespaceDTO(
              entity,
              userNamespaceRoleService.getRolesByUser(userContext.getUsername(), entity.getName())
          ),
          HttpStatus.OK
      );
    } catch (OperationForbiddenException ofe) {
      return new ResponseEntity<>(null, HttpStatus.FORBIDDEN);
    } catch (DoesNotExistException d) {
      return new ResponseEntity<>(null, HttpStatus.NOT_FOUND);
    }
  }
}<|MERGE_RESOLUTION|>--- conflicted
+++ resolved
@@ -12,73 +12,60 @@
  */
 package org.eclipse.vorto.repository.web.api.v1;
 
+import com.google.common.base.Strings;
 import io.swagger.annotations.ApiParam;
-<<<<<<< HEAD
-=======
-import java.security.Principal;
 import java.util.Collection;
 import java.util.Collections;
+import java.util.Comparator;
 import java.util.HashSet;
+import java.util.Map;
 import java.util.Optional;
 import java.util.Set;
-import java.util.UUID;
-import java.util.function.Predicate;
+import java.util.TreeSet;
 import java.util.stream.Collectors;
-import org.apache.log4j.Logger;
-import org.eclipse.vorto.repository.account.IUserAccountService;
->>>>>>> 0e4a0dd6
 import org.eclipse.vorto.repository.core.IUserContext;
 import org.eclipse.vorto.repository.core.impl.UserContext;
 import org.eclipse.vorto.repository.domain.IRole;
 import org.eclipse.vorto.repository.domain.Namespace;
 import org.eclipse.vorto.repository.domain.User;
-<<<<<<< HEAD
-import org.eclipse.vorto.repository.services.*;
-import org.eclipse.vorto.repository.services.exceptions.*;
-=======
-import org.eclipse.vorto.repository.domain.UserRole;
+import org.eclipse.vorto.repository.domain.UserNamespaceRoles;
 import org.eclipse.vorto.repository.notification.IMessage;
 import org.eclipse.vorto.repository.notification.INotificationService.NotificationProblem;
 import org.eclipse.vorto.repository.notification.impl.EmailNotificationService;
 import org.eclipse.vorto.repository.notification.message.RequestAccessToNamespaceMessage;
-import org.eclipse.vorto.repository.oauth.IOAuthProvider;
-import org.eclipse.vorto.repository.oauth.IOAuthProviderRegistry;
-import org.eclipse.vorto.repository.tenant.ITenantService;
-import org.eclipse.vorto.repository.tenant.NamespaceExistException;
-import org.eclipse.vorto.repository.tenant.NewNamespaceNotPrivateException;
-import org.eclipse.vorto.repository.tenant.NewNamespacesNotSupersetException;
-import org.eclipse.vorto.repository.tenant.RestrictTenantPerOwnerException;
-import org.eclipse.vorto.repository.tenant.TenantAdminDoesntExistException;
-import org.eclipse.vorto.repository.tenant.TenantDoesntExistException;
-import org.eclipse.vorto.repository.tenant.UpdateNotAllowedException;
-import org.eclipse.vorto.repository.web.ControllerUtils;
-import org.eclipse.vorto.repository.web.account.dto.TenantUserDto;
->>>>>>> 0e4a0dd6
+import org.eclipse.vorto.repository.repositories.NamespaceRepository;
+import org.eclipse.vorto.repository.repositories.UserNamespaceRoleRepository;
+import org.eclipse.vorto.repository.services.NamespaceService;
+import org.eclipse.vorto.repository.services.UserNamespaceRoleService;
+import org.eclipse.vorto.repository.services.UserRepositoryRoleService;
+import org.eclipse.vorto.repository.services.UserService;
+import org.eclipse.vorto.repository.services.UserUtil;
+import org.eclipse.vorto.repository.services.exceptions.CollisionException;
+import org.eclipse.vorto.repository.services.exceptions.DoesNotExistException;
+import org.eclipse.vorto.repository.services.exceptions.InvalidUserException;
+import org.eclipse.vorto.repository.services.exceptions.NameSyntaxException;
+import org.eclipse.vorto.repository.services.exceptions.OperationForbiddenException;
+import org.eclipse.vorto.repository.services.exceptions.PrivateNamespaceQuotaExceededException;
 import org.eclipse.vorto.repository.web.api.v1.dto.Collaborator;
 import org.eclipse.vorto.repository.web.api.v1.dto.NamespaceAccessRequestDTO;
 import org.eclipse.vorto.repository.web.api.v1.dto.NamespaceDto;
 import org.eclipse.vorto.repository.web.api.v1.dto.NamespaceOperationResult;
 import org.eclipse.vorto.repository.web.api.v1.util.EntityDTOConverter;
+import org.eclipse.vorto.repository.web.api.v1.util.NamespaceValidator;
 import org.springframework.beans.factory.annotation.Autowired;
 import org.springframework.http.HttpStatus;
 import org.springframework.http.ResponseEntity;
 import org.springframework.security.access.prepost.PreAuthorize;
 import org.springframework.security.core.context.SecurityContextHolder;
-<<<<<<< HEAD
-import org.springframework.web.bind.annotation.*;
-
-import java.util.*;
-import java.util.stream.Collectors;
-=======
 import org.springframework.web.bind.annotation.DeleteMapping;
 import org.springframework.web.bind.annotation.GetMapping;
 import org.springframework.web.bind.annotation.PathVariable;
 import org.springframework.web.bind.annotation.PostMapping;
+import org.springframework.web.bind.annotation.PutMapping;
 import org.springframework.web.bind.annotation.RequestBody;
 import org.springframework.web.bind.annotation.RequestMapping;
 import org.springframework.web.bind.annotation.RequestMethod;
 import org.springframework.web.bind.annotation.RestController;
->>>>>>> 0e4a0dd6
 
 /**
  * Performs a number of operations on namespaces and collaborators.
@@ -97,19 +84,16 @@
   private UserRepositoryRoleService userRepositoryRoleService;
 
   @Autowired
-<<<<<<< HEAD
+  private UserNamespaceRoleRepository userNamespaceRoleRepository;
+
+  @Autowired
   private NamespaceService namespaceService;
-=======
+
+  @Autowired
+  private NamespaceRepository namespaceRepository;
+
+  @Autowired
   private EmailNotificationService emailNotificationService;
-
-  @RequestMapping(method = RequestMethod.GET)
-  @PreAuthorize("hasRole('ROLE_USER')")
-  public ResponseEntity<Collection<NamespaceDto>> getNamespaces(Principal user) {
-    Collection<NamespaceDto> namespaces = tenantService.getTenants().stream()
-        .filter(tenant -> tenant.hasUser(user.getName()))
-        .map(NamespaceDto::fromTenant)
-        .collect(Collectors.toList());
->>>>>>> 0e4a0dd6
 
   @RequestMapping(method = RequestMethod.GET, value = "/test")
   @PreAuthorize("isAuthenticated()")
@@ -122,17 +106,6 @@
   }
 
   /**
-<<<<<<< HEAD
-=======
-   * This endpoint is supposed to replace {@link NamespaceController#getNamespaces(Principal)} in
-   * the long run, if we agree that injecting a principal is not required, i.e. there is no need
-   * to retrieve namespaces for a given user programmatically, and the body of the method can
-   * infer the logged on user instead. <br/>
-   * Since there is no easy way to inject the given {@link Principal} from the front-end (let alone
-   * that it is not designed an API parameter), the sibling endpoint seems rather useless in a REST
-   * context.
-   *
->>>>>>> 0e4a0dd6
    * @return all namespaces the logged on user has access to.
    */
   @RequestMapping(method = RequestMethod.GET, value = "/all")
@@ -157,27 +130,23 @@
   }
 
   /**
-<<<<<<< HEAD
-=======
    * Finds all non-private namespaces regardless of logged-on user access by a partial string.
    *
    * @param partial
    * @return
    */
+  // TODO refactor
   @RequestMapping(method = RequestMethod.GET, value = "/search/{partial:.+}")
   @PreAuthorize("isAuthenticated()")
   public ResponseEntity<Collection<NamespaceDto>> findAllNonPrivateNamespacesByPartial(
       @ApiParam(value = "The partial name of the namespaces to be searched with", required = true) @PathVariable String partial
   ) {
-    // TODO the returned NamespaceDdo's should be stripped off sensitive data such as users and
-    // admins - not worth doing here now due to incoming refactory
     if (Strings.nullToEmpty(partial).trim().isEmpty()) {
       return new ResponseEntity<>(Collections.emptyList(), HttpStatus.OK);
     }
-    Collection<NamespaceDto> result = tenantService.getTenants().stream()
-        .map(NamespaceDto::fromTenant)
-        .filter(n -> !n.getName().startsWith("vorto.private"))
-        .filter(n -> n.getName().toLowerCase().contains(partial.toLowerCase()))
+    Collection<NamespaceDto> result = namespaceRepository
+        .findPublicNamespaceByPartial(partial.toLowerCase()).stream()
+        .map(EntityDTOConverter::createNamespaceDTO)
         .collect(Collectors.toList());
     return new ResponseEntity<>(result, HttpStatus.OK);
   }
@@ -194,16 +163,19 @@
       return new ResponseEntity<>(validationError.get(), HttpStatus.BAD_REQUEST);
     }
     // checks namespace exists
-    Optional<Tenant> maybeTarget = tenantService
-        .getTenantFromNamespace(request.getNamespaceName());
     // should only occur if namespace was deleted after user search, but before sending request
-    if (!maybeTarget.isPresent()) {
+    Namespace target;
+    try {
+      target = namespaceService.getByName(request.getNamespaceName());
+    } catch (DoesNotExistException dnee) {
       return new ResponseEntity<>(NamespaceOperationResult.failure("Namespace not found."),
           HttpStatus.NOT_FOUND);
     }
-    Tenant target = maybeTarget.get();
+
     // checks any admin with an e-mail address set
-    Set<User> adminsWithEmail = target.getTenantAdmins().stream()
+    Set<User> adminsWithEmail = userNamespaceRoleRepository.findAllByNamespace(target)
+        .stream()
+        .map(UserNamespaceRoles::getUser)
         .filter(u -> !Strings.nullToEmpty(u.getEmailAddress()).trim().isEmpty())
         .collect(Collectors.toSet());
     if (adminsWithEmail.isEmpty()) {
@@ -242,11 +214,6 @@
   }
 
   /**
-   * This endpoint is temporary and adapted from {@link org.eclipse.vorto.repository.web.account.AccountController#getUsersForTenant}. <br/>
-   * Instead of returning a list of {@link TenantUserDto}, it returns {@link Collaborator}s.<br/>
-   * It still uses the {@link ITenantService} behind the scenes, until that can be refactored/removed.
-   *
->>>>>>> 0e4a0dd6
    * @param namespace
    * @return all users of a given namespace, if the user acting the call has either administrative rights on the namespace, or on the repository.
    */
@@ -270,19 +237,11 @@
   }
 
   /**
-<<<<<<< HEAD
    * Creates a technical user with the given {@link Collaborator} and associates them to the given
    * namespace, with the desired roles held by the collaborator.
    *
    * @param namespace
    * @param collaborator
-=======
-   * This endpoint is temporary and adapted from {@link org.eclipse.vorto.repository.web.account.AccountController#createTechnicalUserForTenant}. <br/>
-   * It still uses the {@link ITenantService} behind the scenes, until that can be refactored/removed.
-   *
-   * @param namespace
-   * @param user
->>>>>>> 0e4a0dd6
    * @return
    */
   @RequestMapping(method = RequestMethod.POST, value = "/{namespace:.+}/users")
@@ -310,29 +269,7 @@
   }
 
   /**
-<<<<<<< HEAD
    * Sets the roles of the given user on the given namespace.
-=======
-   * This endpoint is temporary and adapted from
-   * {@link org.eclipse.vorto.repository.web.account.AccountController#addOrUpdateUsersForTenant(String, String, TenantUserDto)}. <br/>
-   * It still uses the {@link ITenantService} behind the scenes, until that can be refactored/removed.<br/>
-   * The main difference with the same POST endpoint {@link NamespaceController#createTechnicalUserForNamespace(String, String, Collaborator)}
-   * is that we assume the user exists here, and will not be created.<br/>
-   * The bottomline is that creating a user on the spot to add to a namespace implies we are dealing
-   * with a technical user - otherwise one can only add an existing user (technical or not).<br/>
-   * Technical users also must have a subject.<br/>
-   * Note for debugging purposes: the {@link Collaborator} represented in the payload will default
-   * some properties, since they are not populated in the UI - because we are dealing with an existing
-   * user. <br/>
-   * Therefore, it is possible to see some incoherences between the payload and the actual user,
-   * since only the username/userId really matters here. <br/>
-   * For instance, when this endpoint is employed to add an <i>existing</i> technical user to a
-   * given namespace, the {@link Collaborator} payload will show {@code isTechnicalUser == false},
-   * since this property is not sent by the UI and will default. <br/>
-   * Since the user itself is not and should not be persisted here, that's rather irrelevant.<br/>
-   * <b>TL;DR</b>The only reason why this is not implemented with an empty body is that we need the roles from
-   * the UI.
->>>>>>> 0e4a0dd6
    *
    * @param namespace
    * @param collaborator
@@ -368,20 +305,10 @@
 
 
   /**
-<<<<<<< HEAD
    * Creates a new namespace with the given name for the authenticated user. <br/>
    * Automatically adds the user as owner and gives them all applicable roles on the namespace.<br/>
    * Subject to restrictions in terms of number of private namespaces owned, and whether the user
    * has the sufficient repository privileges to own a non-private namespace.
-=======
-   * This is a temporary endpoint to create namespaces that will ultimately replace
-   * {@link TenantManagementController#createTenant(String, CreateTenantRequest)}. <br/>
-   * The endpoint takes an empty body and a namespace path variable, then tries to create it by
-   * associating the necessary user/tenant information before handing over to the autowired
-   * {@link ITenantService}.<br/>
-   * Everything "tenant" should be refactored and simplified further on, so the tenant service
-   * should be gone and replaced with a namespace service eventually.
->>>>>>> 0e4a0dd6
    *
    * @param namespace
    * @return
@@ -389,40 +316,7 @@
   @PutMapping(value = "/{namespace:.+}", produces = "application/json")
   @PreAuthorize("isAuthenticated()")
   public ResponseEntity<NamespaceOperationResult> createNamespace(
-<<<<<<< HEAD
       @ApiParam(value = "The name of the namespace to be created", required = true) final @PathVariable String namespace) {
-=======
-      @ApiParam(value = "The name of the namespace to be created", required = true) final @PathVariable String namespace
-  ) {
-    /*
-      This creates a fake "tenant ID" to feed the tenant service and pointlessly populate the
-      tenant table. Once everything "tenant-wise" is replaced with a simpler namespace-oriented
-      architecture, the UUID itself should be removed, i.e. a "namespace service" would not care
-      to use an additional unique ID since the namespace names are unique.
-      */
-    String fakeTenantId = UUID.randomUUID().toString().replace("-", "");
-    IUserContext userContext = UserContext
-        .user(SecurityContextHolder.getContext().getAuthentication(), fakeTenantId);
-    // validating namespace notation and user-related (private vs public)
-    Optional<NamespaceOperationResult> validationError = NamespaceValidator
-        .validate(namespace, userContext);
-    if (validationError.isPresent()) {
-      return new ResponseEntity<>(validationError.get(), HttpStatus.BAD_REQUEST);
-    }
-
-    /*
-      Simple "sanitization" of namespace name to lower case.
-      The namespace always ended up being persisted lowercase by the "tenant"-based controller, but
-      this was dug deep within layers of boilerplate.
-      As a result, creating a namespace with capital letters was allowed by the lax patterns in the
-      UI, and lowercased behind the scenes.
-      This has been ignored initially while performing tenant -> namespace refactory (#2152), which
-      led to the edge case of a user creating a namespace with capital letters, but unable to
-      retrieve it when creating a model, because the tenant service would be made to look for the
-      lower-cased version thereof.
-     */
-    String lowercasedNamespace = namespace.toLowerCase();
->>>>>>> 0e4a0dd6
 
     try {
       IUserContext userContext = UserContext
@@ -448,24 +342,8 @@
   }
 
   /**
-<<<<<<< HEAD
    * Returns a collection of namespaces where the logged on user has the given role, or any role if
    * the optional parameter is omitted.
-=======
-   * This is a port of {@link TenantManagementController#getTenants} and was used in the UI by the
-   * TenantService (now deleted), to return a list of namespaces where the user had a specific role,
-   * e.g. for model details, a list of namespaces where the user is creator (the list was then
-   * filtered again in the front-end to match the namespace of the specific model).<br/>
-   * This still uses the {@link ITenantService} behind the scenes for now. <br/>
-   * Due to current usage, the role is always passed as one argument, so it does not seem useful to
-   * allow a collection of roles at this time - therefore, the parameter has been modified to be a
-   * path variable. <br/>
-   * It is, however, still optional: if absent, the response will contain all namespaces where this
-   * user has any permission.<br/>
-   * Note also that for UI REST calls, we can privilege {@link NamespaceController#hasRoleOnNamespace},
-   * since originally the UI would contain that logic but it can be more efficiently handled in
-   * the back-end (see for instance the model details controller Javascript resource).
->>>>>>> 0e4a0dd6
    *
    * @param role
    * @return
@@ -473,8 +351,7 @@
   @PreAuthorize("isAuthenticated()")
   @GetMapping(value = "/role/{role}", produces = "application/json")
   public ResponseEntity<Collection<NamespaceDto>> getUserAccessibleNamespacesWithRole(
-      @ApiParam(value = "The (optional) role to filter namespaces which this user has access to")
-      final @PathVariable(value = "role", required = false) String role) {
+      @ApiParam(value = "The (optional) role to filter namespaces which this user has access to") final @PathVariable(value = "role", required = false) String role) {
 
     IUserContext userContext = UserContext
         .user(SecurityContextHolder.getContext().getAuthentication());
@@ -503,16 +380,7 @@
   }
 
   /**
-<<<<<<< HEAD
    * Checks whether the logged on user has the given role on the given namespace.
-=======
-   * This new endpoint aims at replacing the functionality of both the front-end TenantService and
-   * {@link TenantManagementController#getTenants}. <br/>
-   * The goal is to return whether the authenticated user has the specified role on the specified
-   * namespace. <br/>
-   * As most endpoints here, we are still temporarily querying the tenant-based service (and
-   * subsequently the tenant repository) behind the scenes.
->>>>>>> 0e4a0dd6
    *
    * @param role
    * @param namespace
@@ -538,16 +406,10 @@
   /**
    * Verifies whether the given user has any namespace where they are the only
    * administrator. <br/>
-<<<<<<< HEAD
    * This was used as a separate REST call when attempting to delete one's account, to verify whether
    * the namespace ownership required transferring first. <br/>
    * It is now likely obsolete, as the same check is performed behind the scenes by
    * {@link UserService#delete(User, User)}.
-=======
-   * In turn, this is used in the "remove account" Angular controller, in order to verify whether the
-   * user can delete their account, or they should delete any namespace / add a different administrator
-   * first.
->>>>>>> 0e4a0dd6
    *
    * @return
    */
@@ -599,26 +461,10 @@
   }
 
   /**
-<<<<<<< HEAD
    * Deletes a user-namespace association by means of removing all roles. <br/>
    * This can fail if the acting user is the same user as the target (cannot delete yourself), or
    * the acting user has no ownership or admin rights to the given namespace, or the
    * namespace or target user do not exist.
-=======
-   * Another temporary endpoint to accommodate the transition between tenant-based and namespace-based
-   * taxonomy. <br/>
-   * Uses the {@link IUserAccountService} behind the scenes to remove the given user from the given
-   * namespace.<br/>
-   * The permissions for this are checked twice differently. <br/>
-   * In the pre-authorization, we chek whether the logged on user is either sys admin, or has
-   * a "tenant admin" role. <br/>
-   * However, the latter is not sufficient, because they could have that role in another namespace
-   * unrelated to the given one. <br/>
-   * Therefore, another check is performed within the method's body to ensure the logged on user
-   * has that role for that given namespace (that is, assuming they are not sysadmin to start with). <br/>
-   * The drawback for this is that a user who has been added to a namespace as non-admin cannot
-   * remove themselves at this time.
->>>>>>> 0e4a0dd6
    *
    * @param namespace
    * @param userId
