/**
 * Copyright (c) 2018, 2020 Contributors to the Eclipse Foundation
 *
 * See the NOTICE file(s) distributed with this work for additional
 * information regarding copyright ownership.
 *
 * This program and the accompanying materials are made available under the
 * terms of the Eclipse Public License 2.0 which is available at
 * https://www.eclipse.org/legal/epl-2.0
 *
 * SPDX-License-Identifier: EPL-2.0
 */
package org.eclipse.vorto.repository.server.it;

import static org.eclipse.vorto.repository.domain.Role.TENANT_ADMIN;
import static org.eclipse.vorto.repository.domain.Role.USER;
import static org.junit.Assert.assertFalse;
import static org.junit.Assert.assertTrue;
import static org.junit.Assert.fail;
import static org.springframework.security.test.web.servlet.request.SecurityMockMvcRequestPostProcessors.user;
import static org.springframework.test.web.servlet.request.MockMvcRequestBuilders.delete;
import static org.springframework.test.web.servlet.request.MockMvcRequestBuilders.get;
import static org.springframework.test.web.servlet.request.MockMvcRequestBuilders.post;
import static org.springframework.test.web.servlet.request.MockMvcRequestBuilders.put;
import static org.springframework.test.web.servlet.result.MockMvcResultMatchers.content;
import static org.springframework.test.web.servlet.result.MockMvcResultMatchers.status;

import com.google.common.collect.Lists;
import com.google.common.collect.Sets;
import com.google.gson.Gson;
import java.util.ArrayList;
import java.util.Collection;
import java.util.HashSet;
import java.util.Set;
import org.eclipse.vorto.repository.account.IUserAccountService;
import org.eclipse.vorto.repository.oauth.internal.SpringUserUtils;
import org.eclipse.vorto.repository.web.api.v1.dto.Collaborator;
import org.eclipse.vorto.repository.web.api.v1.dto.NamespaceDto;
import org.eclipse.vorto.repository.web.api.v1.dto.NamespaceOperationResult;
import org.junit.After;
import org.junit.Test;
import org.springframework.beans.factory.annotation.Autowired;
import org.springframework.beans.factory.annotation.Value;
import org.springframework.context.ApplicationContext;
import org.springframework.http.MediaType;
import org.springframework.security.test.web.servlet.request.SecurityMockMvcRequestPostProcessors;

public class NamespaceControllerIntegrationTest extends AbstractIntegrationTest {

  private static final String BOSCH_IOT_SUITE_AUTH = "BOSCH-IOT-SUITE-AUTH";

  private static final String GITHUB = "GITHUB";

  private IUserAccountService accountService;

  /**
   * Since this is set to 2 in test profile for reasons unclear, taking value directly from config
   * to test cases where users create an excessive number of namespaces.
   */
  @Value("${config.restrictTenant}")
  private String restrictTenantConfig;
  
  @Autowired
  private ApplicationContext context;

  @Override
  protected void setUpTest() throws Exception {
    accountService = context.getBean(IUserAccountService.class);
  }

  @Test
  public void getNamespaces() throws Exception {
    repositoryServer.perform(get("/rest/namespaces").with(userAdmin)).andExpect(status().isOk());
  }
  
  @Test
  public void getNamespace() throws Exception {
<<<<<<< HEAD
    // we are now clearing userAdmin and userCreator namespaces on @After, so
    // need to re-create the namespace first
    repositoryServer
        .perform(
            put("/rest/namespaces/com.mycompany")
                .contentType("application/json").with(userAdmin)
        )
        .andExpect(status().isOk()
    );
=======
>>>>>>> e293034f
    repositoryServer.perform(get("/rest/namespaces/com.mycompany").with(userAdmin)).andExpect(status().isOk());
  }
  
  @Test
  public void updateCollaborator() throws Exception {

    // we are now clearing userAdmin and userCreator namespaces on @After, so
    // need to re-create the namespace first
    repositoryServer
        .perform(
            put("/rest/namespaces/com.mycompany")
                .contentType("application/json").with(userAdmin)
        )
        .andExpect(status().isOk()
    );

    Collaborator collaborator = new Collaborator("userstandard2", GITHUB, null, 
        Lists.newArrayList("USER", "MODEL_CREATOR"));
    updateCollaborator("com.mycompany", collaborator);
    checkCollaboratorRoles("com.mycompany", "userstandard2", null, "USER", "MODEL_CREATOR");
    
    collaborator = new Collaborator("userstandard2", GITHUB, null, 
        Lists.newArrayList("USER"));
    updateCollaborator("com.mycompany", collaborator);
    checkCollaboratorRoles("com.mycompany", "userstandard2", null, "USER");
  }

  private void checkCollaboratorRoles(String namespace, String user, String subject, String ... roles) throws Exception {
    repositoryServer.perform(get("/rest/namespaces/" + namespace).with(userAdmin))
      .andDo(handler -> {
        NamespaceDto ns = new Gson().fromJson(handler.getResponse().getContentAsString(), NamespaceDto.class);
        Collection<Collaborator> collabs = ns.getCollaborators();
        collabs.forEach(collab -> {
          if (collab.getUserId().equals(user)) {
            for(String role : roles) {
              assertTrue(collab.getRoles().contains(role));
            }
            assertTrue(collab.getRoles().size() == roles.length);
            if (subject == null) {
              assertTrue(collab.getSubject() == null);
            } else {
              assertTrue(collab.getSubject().equals(subject));
            }
          }
        });
      })
      .andExpect(status().isOk());
  }

  private void createTechnicalUser(String namespace, Collaborator technicalUser) throws Exception {
    repositoryServer.perform(
        post("/rest/namespaces/" + namespace + "/users")
            .content(new Gson().toJson(technicalUser))
            .contentType(MediaType.APPLICATION_JSON)
            .with(userAdmin))
        .andExpect(status().isOk());
  }

  private void updateCollaborator(String namespace, Collaborator collaborator) throws Exception {
    repositoryServer.perform(
<<<<<<< HEAD
       put("/rest/namespaces/" + namespace + "/users")
=======
       put("/rest/namespaces/" + namespace + "/collaborators/" + collaborator.getUserId())
>>>>>>> e293034f
         .content(new Gson().toJson(collaborator))
         .contentType(MediaType.APPLICATION_JSON)
         .with(userAdmin))
      .andExpect(status().isOk());
  }
  
  @Test
  public void updateCollaboratorAddTechnicalUser() throws Exception {

    // we are now clearing userAdmin and userCreator namespaces on @After, so
    // need to re-create the namespace first
    repositoryServer
        .perform(
            put("/rest/namespaces/com.mycompany")
                .contentType("application/json").with(userAdmin)
        )
        .andExpect(status().isOk()
    );

    assertFalse(accountService.exists("my-technical-user"));
    
    Collaborator collaborator = new Collaborator("my-technical-user", BOSCH_IOT_SUITE_AUTH, "ProjectX", 
        Lists.newArrayList("USER", "MODEL_CREATOR"));
    collaborator.setTechnicalUser(true);
    createTechnicalUser("com.mycompany", collaborator);
    
    assertTrue(accountService.exists("my-technical-user"));
    assertTrue(accountService.getUser("my-technical-user").isTechnicalUser());
    
    checkCollaboratorRoles("com.mycompany", "my-technical-user", "ProjectX", "USER", "MODEL_CREATOR");
    
    collaborator = new Collaborator("my-technical-user", BOSCH_IOT_SUITE_AUTH, "ProjectX", 
        Lists.newArrayList("USER"));
    // cannot re-create tech user so adding as collaborator since it already exists now
    updateCollaborator("com.mycompany", collaborator);
    
    checkCollaboratorRoles("com.mycompany", "my-technical-user", "ProjectX", "USER");
  }
  
  @Test
  public void updateCollaboratorNonAdmin() throws Exception {
    Collaborator collaborator = new Collaborator("userstandard2", GITHUB, null, 
        Lists.newArrayList("USER", "MODEL_CREATOR"));
    repositoryServer.perform(
<<<<<<< HEAD
       put("/rest/namespaces/com.mycompany/users")
=======
       put("/rest/namespaces/com.mycompany/collaborators/userstandard2")
>>>>>>> e293034f
         .content(new Gson().toJson(collaborator))
         .contentType(MediaType.APPLICATION_JSON)
         .with(userStandard))
      .andExpect(status().isForbidden());
  }
  
  @Test
  public void updateCollaboratorUnknownProvider() throws Exception {
    Collaborator collaborator = new Collaborator("userstandard2", "unknownProvider", null, 
        Lists.newArrayList("USER", "MODEL_CREATOR"));
    repositoryServer.perform(
<<<<<<< HEAD
       put("/rest/namespaces/com.mycompany/users")
=======
       put("/rest/namespaces/com.mycompany/collaborators/userstandard2")
>>>>>>> e293034f
         .content(new Gson().toJson(collaborator))
         .contentType(MediaType.APPLICATION_JSON)
         .with(userAdmin))
      .andExpect(status().isPreconditionFailed());
  }
  
  @Test
  public void updateCollaboratorAddTechnicalUserNoSubject() throws Exception {
    Collaborator collaborator = new Collaborator("my-technical-user", BOSCH_IOT_SUITE_AUTH, null, 
        Lists.newArrayList("USER", "MODEL_CREATOR"));
    collaborator.setTechnicalUser(true);
    repositoryServer.perform(
<<<<<<< HEAD
       post("/rest/namespaces/com.mycompany/users")
=======
       put("/rest/namespaces/com.mycompany/collaborators/my-technical-user")
>>>>>>> e293034f
         .content(new Gson().toJson(collaborator))
         .contentType(MediaType.APPLICATION_JSON)
         .with(userAdmin))
      .andExpect(status().isPreconditionFailed());
  }
  
  @Test
  public void updateCollaboratorUserDoesntExist() throws Exception {
    // we are now clearing userAdmin and userCreator namespaces on @After, so
    // need to re-create the namespace first
    repositoryServer
        .perform(
            put("/rest/namespaces/com.mycompany")
                .contentType("application/json").with(userAdmin)
        )
        .andExpect(status().isOk()
    );
    Collaborator collaborator = new Collaborator("unknownUser", GITHUB, null,
        Lists.newArrayList("USER", "MODEL_CREATOR"));
    repositoryServer.perform(
<<<<<<< HEAD
       put("/rest/namespaces/com.mycompany/users")
=======
       put("/rest/namespaces/com.mycompany/collaborators/unknownUser")
>>>>>>> e293034f
         .content(new Gson().toJson(collaborator))
         .contentType(MediaType.APPLICATION_JSON)
         .with(userAdmin))
      .andExpect(status().isOk())
      .andExpect(content().string("false"));
  }
  
  @Test
  public void updateCollaboratorTenantDoesntExist() throws Exception {
    Collaborator collaborator = new Collaborator("userstandard2", GITHUB, null, 
        Lists.newArrayList("USER", "MODEL_CREATOR"));
    repositoryServer.perform(
<<<<<<< HEAD
       put("/rest/namespaces/com.unknowntenant/users")
=======
       put("/rest/namespaces/com.unknowntenant/collaborators/userstandard2")
>>>>>>> e293034f
         .content(new Gson().toJson(collaborator))
         .contentType(MediaType.APPLICATION_JSON)
         .with(userAdmin))
      .andExpect(status().isNotFound());
  }

  /**
   * Cleaning up namespaces for the users involved in tests, as this is not done by the parent class.
   * @throws Exception
   */
  @After
  public void afterEach() throws Exception {
    // only two users used
    repositoryServer
        .perform(
            get("/rest/namespaces/all").with(userCreator)
        )
        .andDo(result -> {
          NamespaceDto[] namespaces = (gson.fromJson(result.getResponse().getContentAsString(), NamespaceDto[].class));
          for (NamespaceDto n: namespaces) {
            repositoryServer
                .perform(delete(String.format("/rest/namespaces/%s", n.getName())).with(userAdmin));
          }
        });
    repositoryServer
        .perform(
            get("/rest/namespaces/all").with(userAdmin)
        )
        .andDo(result -> {
          NamespaceDto[] namespaces = (gson.fromJson(result.getResponse().getContentAsString(), NamespaceDto[].class));
          for (NamespaceDto n: namespaces) {
            repositoryServer
                .perform(delete(String.format("/rest/namespaces/%s", n.getName())).with(userAdmin));
          }
        });
  }

  /**
   * Uses a non-compliant namespace notation
   * @throws Exception
   */
  @Test
  public void testNamespaceCreationWithInvalidNotation() throws Exception {
    repositoryServer
        .perform(
            put("/rest/namespaces/badNamespace==name!")
                .contentType("application/json").with(userCreator)
        )
        .andExpect(status().isBadRequest())
        .andExpect(
            content().json(
                gson.toJson(NamespaceOperationResult.failure("Invalid namespace notation."))
            )
        );
  }

  /**
   * Uses an empty namespace name after trimming
   * @throws Exception
   */
  @Test
  public void testNamespaceCreationWithEmptyNamespace() throws Exception {
    repositoryServer
        .perform(
            put("/rest/namespaces/ \t")
                .contentType("application/json").with(userCreator)
        )
        .andExpect(status().isBadRequest())
        .andExpect(
            content().json(
                gson.toJson(NamespaceOperationResult.failure("Empty namespace"))
            )
        );
  }

  /**
   * Only sysadmins can create namespaces that don't start with {@literal vorto.private.}
   * @throws Exception
   */
  @Test
  public void testNamespaceCreationWithoutPrivatePrefixAsNonSysadmin() throws Exception {
    repositoryServer
        .perform(
            put("/rest/namespaces/myNamespace")
                .contentType("application/json").with(userCreator)
        )
        .andExpect(status().isBadRequest())
        .andExpect(
            content().json(
                gson.toJson(NamespaceOperationResult.failure("User can only register a private namespace."))
            )
        );
  }

  /**
   * Simply tests that creating a namespace with the proper prefix for non-sysadmin users works.
   * @throws Exception
   */
  @Test
  public void testNamespaceCreationWithPrivatePrefixAsNonSysadmin() throws Exception {
    repositoryServer
        .perform(
            put("/rest/namespaces/vorto.private.myNamespace")
                .contentType("application/json").with(userCreator)
        )
        .andExpect(status().isOk())
        .andExpect(
            content().json(
                gson.toJson(NamespaceOperationResult.success())
            )
        );
  }

  /**
   * Simply tests that creating a namespace with no prefix for sysadmin users works.
   * @throws Exception
   */
  @Test
  public void testNamespaceCreationWithNoPrefixAsSysadmin() throws Exception {
    repositoryServer
        .perform(
            put("/rest/namespaces/myAdminNamespace")
                .contentType("application/json").with(userAdmin)
        )
        .andExpect(status().isOk())
        .andExpect(
            content().json(
                gson.toJson(NamespaceOperationResult.success())
            )
        );
  }

  /**
   * Tests that creating {@literal x} namespaces for non-sysadmin users fails, where {@literal x > config.restrictTenant}.
   * <br/>
   * Note that {@literal config.restrictTenant} is set to {@literal 1} in the production profile,
   * but {@literal 2} in test for some reason.
   * @throws Exception
   */
  @Test
  public void testMultipleNamespaceCreationAsNonSysadmin() throws Exception {
    int maxNamespaces = -1;
    try {
      maxNamespaces = Integer.valueOf(restrictTenantConfig);
    }
    catch (NumberFormatException | NullPointerException e) {
      fail("restrictTenant configuration value not available within context.");
    }

    for (int i = 0; i < maxNamespaces; i++) {
      repositoryServer
          .perform(
              put("/rest/namespaces/vorto.private.myNamespace" + i)
                  .contentType("application/json").with(userCreator)
          )
          .andExpect(status().isOk())
          .andExpect(
              content().json(
                  gson.toJson(NamespaceOperationResult.success())
              )
          );
    }

    repositoryServer
        .perform(
            put("/rest/namespaces/vorto.private.myNamespace" + maxNamespaces)
                .contentType("application/json").with(userCreator)
        )
        .andExpect(status().isConflict())
        .andExpect(
            content().json(
                // hard-coded error message due to production profile limiting to 1 namespace for
                // non-sysadmins
                gson.toJson(NamespaceOperationResult.failure("Namespace Quota of 1 exceeded."))
            )
        );
  }

  /**
   * Tests that creating {@literal x} namespaces for sysadmin users succeeds even when
   * {@literal x > config.restrictTenant}.
   * @throws Exception
   */
  @Test
  public void testMultipleNamespaceCreationAsSysadmin() throws Exception {
    int maxNamespaces = -1;
    try {
      maxNamespaces = Integer.valueOf(restrictTenantConfig);
    }
    catch (NumberFormatException | NullPointerException e) {
      fail("restrictTenant configuration value not available within context.");
    }

    for (int i = 0; i < maxNamespaces; i++) {
      repositoryServer
          .perform(
              put("/rest/namespaces/vorto.private.myNamespace" + i)
                  .contentType("application/json").with(userCreator)
          )
          .andExpect(status().isOk())
          .andExpect(
              content().json(
                  gson.toJson(NamespaceOperationResult.success())
              )
          );
    }

    repositoryServer
        .perform(
            put("/rest/namespaces/vorto.private.myNamespace" + maxNamespaces)
                .contentType("application/json").with(userCreator)
        )
        .andExpect(status().isConflict())
        .andExpect(
            content().json(
                gson.toJson(NamespaceOperationResult.failure("Namespace Quota of 1 exceeded."))
            )
        );
  }

  /**
   * Simply tests that adding an existing user to a namespace with a basic role works as intended.
   * @throws Exception
   */
  @Test
  public void testAddNamespaceUserWithOneRole() throws Exception {
    // first, creates the namespace for the admin user
    repositoryServer
        .perform(
            put("/rest/namespaces/myAdminNamespace")
                .contentType("application/json").with(userAdmin)
        )
        .andExpect(status().isOk())
        .andExpect(
            content().json(
                gson.toJson(NamespaceOperationResult.success())
            )
        );

    // then, add the creator user
    Collaborator userCreatorCollaborator = new Collaborator();
    // you would think a user called "userCreator" has a username called "userCreator", but
    // the way it has been mapped to in the parent class is "user3" instead
    userCreatorCollaborator.setUserId(ApplicationConfig.USER_CREATOR);
    Set<String> roles = new HashSet<>();
    roles.add("USER");
    userCreatorCollaborator.setRoles(roles);
    repositoryServer
        .perform(
            put("/rest/namespaces/myAdminNamespace/users")
                .contentType("application/json")
                .content(gson.toJson(userCreatorCollaborator))
                .with(userAdmin)
        )
        .andExpect(status().isOk())
        // currently returns a simple boolean payload, matching IUserAccountService#addUserToTenant
        .andExpect(
            content().string(
                "true"
            )
        );
  }

  /**
   * Tests that adding an non-existing user to a namespace fails
   * @throws Exception
   */
  @Test
  public void testAddNamespaceNonExistingUser() throws Exception {
    // first, creates the namespace for the admin user
    repositoryServer
        .perform(
            put("/rest/namespaces/myAdminNamespace")
                .contentType("application/json").with(userAdmin)
        )
        .andExpect(status().isOk())
        .andExpect(
            content().json(
                gson.toJson(NamespaceOperationResult.success())
            )
        );

    // then, add the non-existing user
    Collaborator nonExistingCollaborator = new Collaborator();
    nonExistingCollaborator.setUserId("toto");
    Set<String> roles = new HashSet<>();
    roles.add("USER");
    nonExistingCollaborator.setRoles(roles);
    repositoryServer
        .perform(
            put("/rest/namespaces/myAdminNamespace/users")
                .contentType("application/json")
                .content(gson.toJson(nonExistingCollaborator))
                .with(userAdmin)
        )
        .andExpect(status().isOk())
        // currently returns a simple boolean payload, matching IUserAccountService#addUserToTenant
        .andExpect(
            content().string(
                "false"
            )
        );

  }

  /**
   * Tests that removing an existing user from a namespace works if the user has been added previously
   * and the user removing it has the rights to do so.
   * @throws Exception
   */
  @Test
  public void testRemoveExistingUserFromNamespace() throws Exception {
    // first, creates the namespace for the admin user
    repositoryServer
        .perform(
            put("/rest/namespaces/myAdminNamespace")
                .contentType("application/json").with(userAdmin)
        )
        .andExpect(status().isOk())
        .andExpect(
            content().json(
                gson.toJson(NamespaceOperationResult.success())
            )
        );

    // then, add the creator user
    Collaborator userCreatorCollaborator = new Collaborator();
    // you would think a user called "userCreator" has a username called "userCreator", but
    // the way it has been mapped to in the parent class is "user3" instead
    userCreatorCollaborator.setUserId(ApplicationConfig.USER_CREATOR);
    Set<String> roles = new HashSet<>();
    roles.add("USER");
    userCreatorCollaborator.setRoles(roles);
    repositoryServer
        .perform(
            put("/rest/namespaces/myAdminNamespace/users")
                .contentType("application/json")
                .content(gson.toJson(userCreatorCollaborator))
                .with(userAdmin)
        )
        .andExpect(status().isOk())
        // currently returns a simple boolean payload, matching IUserAccountService#addUserToTenant
        .andExpect(
            content().string(
                "true"
            )
        );
    // now removes the user
    repositoryServer
        .perform(
            delete(String.format("/rest/namespaces/myAdminNamespace/users/%s", ApplicationConfig.USER_CREATOR))
                .with(userAdmin)
        )
        .andExpect(status().isOk())
        .andExpect(
            content().string(
                "true"
            )
        );
  }

  /**
   * Tests that removing a non-existing user from a namespace fails.<br/>
   * Note that the response will just return "false" if no user has been removed here.
   * @throws Exception
   */
  @Test
  public void testRemoveNonExistingUserFromNamespace() throws Exception {
    // first, creates the namespace for the admin user
    repositoryServer
        .perform(
            put("/rest/namespaces/myAdminNamespace")
                .contentType("application/json").with(userAdmin)
        )
        .andExpect(status().isOk())
        .andExpect(
            content().json(
                gson.toJson(NamespaceOperationResult.success())
            )
        );
    // now removes a user that has not been added
    repositoryServer
        .perform(
            delete(String.format("/rest/namespaces/myAdminNamespace/users/%s", ApplicationConfig.USER_CREATOR))
                .with(userAdmin)
        )
        .andExpect(status().isOk())
        .andExpect(
            content().string(
                "false"
            )
        );
  }

  /**
   * Tests that removing an existing user from a namespace fails if the user performing the operation
   * has no "tenant admin" role for that namespace. <br/>
   * In this case, we're creating a third user with tenant admin authority, who is not added as
   * admin of that namespace, and will try to remove the simple user.<br/>
   * Note that it might be worth thinking of the edge case where a user simply wants to be removed
   * from a namespace they have been added to, regardless of their role in that namespace. <br/>
   * See {@link org.eclipse.vorto.repository.web.api.v1.NamespaceController#removeUserFromNamespace(String, String)}
   * for specifications on how authorization is enforced.
   * @throws Exception
   */
  @Test
  public void testRemoveExistingUserFromNamespaceWithNoPrivileges() throws Exception {
    // first, creates the namespace for the admin user
    repositoryServer
        .perform(
            put("/rest/namespaces/myAdminNamespace")
                .contentType("application/json").with(userAdmin)
        )
        .andExpect(status().isOk())
        .andExpect(
            content().json(
                gson.toJson(NamespaceOperationResult.success())
            )
        );

    Collaborator userCreatorCollaborator = new Collaborator();
    userCreatorCollaborator.setUserId(ApplicationConfig.USER_CREATOR);
    Set<String> roles = new HashSet<>();
    roles.add("USER");
    userCreatorCollaborator.setRoles(roles);

    // adds the collaborator with "USER" roles to the namespace
    repositoryServer
        .perform(
            put("/rest/namespaces/myAdminNamespace/users")
                .contentType("application/json")
                .content(gson.toJson(userCreatorCollaborator))
                .with(userAdmin)
        )
        .andExpect(status().isOk())
        // currently returns a simple boolean payload, matching IUserAccountService#addUserToTenant
        .andExpect(
            content().string(
                "true"
            )
        );

    // creates a user with tenant admin privileges but no access to the namespace in question
    SecurityMockMvcRequestPostProcessors.UserRequestPostProcessor thirdUser = user("thirdPartyUser")
        .password("pass")
        .authorities(SpringUserUtils.toAuthorityList(
            Sets.newHashSet(USER, TENANT_ADMIN))
        );

    // finally removes the user from the namespace but with the "thirdPartyUser" who is tenant admin
    // "somewhere else", which fails due to lack of tenant admin role on that given namespace
    repositoryServer
        .perform(
            delete(String.format("/rest/namespaces/myAdminNamespace/users/%s", ApplicationConfig.USER_CREATOR))
                .with(thirdUser)
        )
        .andExpect(status().isPreconditionFailed());
  }

  /**
   * Tests that changing roles on a namespace works for an existing user who has been previously
   * added to that namespace.
   * @throws Exception
   */
  @Test
  public void testChangeUserRolesOnNamespaceUser() throws Exception {
    // first, creates the namespace for the admin user
    repositoryServer
        .perform(
            put("/rest/namespaces/myAdminNamespace")
                .contentType("application/json").with(userAdmin)
        )
        .andExpect(status().isOk())
        .andExpect(
            content().json(
                gson.toJson(NamespaceOperationResult.success())
            )
        );

    // then, add the creator user
    Collaborator userCreatorCollaborator = new Collaborator();
    userCreatorCollaborator.setUserId(ApplicationConfig.USER_CREATOR);
    Set<String> roles = new HashSet<>();
    roles.add("USER");
    userCreatorCollaborator.setRoles(roles);
    repositoryServer
        .perform(
            put("/rest/namespaces/myAdminNamespace/users")
                .contentType("application/json")
                .content(gson.toJson(userCreatorCollaborator))
                .with(userAdmin)
        )
        .andExpect(status().isOk())
        // currently returns a simple boolean payload, matching IUserAccountService#addUserToTenant
        .andExpect(
            content().string(
                "true"
            )
        );
    // finally, change the user roles on the DTO and PUT again
    roles.add("MODEL_CREATOR");
    userCreatorCollaborator.setRoles(roles);
    repositoryServer
        .perform(
            put("/rest/namespaces/myAdminNamespace/users")
                .contentType("application/json")
                .content(gson.toJson(userCreatorCollaborator))
                .with(userAdmin)
        )
        .andExpect(status().isOk())
        // currently returns a simple boolean payload, matching IUserAccountService#addUserToTenant
        .andExpect(
            content().string(
                "true"
            )
        );
  }

  /**
   * Tests that changing a user's roles on a namespace from a user who's tenant admin, but not on
   * that namespace, fails.
   * @throws Exception
   */
  @Test
  public void testChangeUserRolesOnNamespaceUserWithExtraneousUser() throws Exception {
    // first, creates the namespace for the admin user
    repositoryServer
        .perform(
            put("/rest/namespaces/myAdminNamespace")
                .contentType("application/json").with(userAdmin)
        )
        .andExpect(status().isOk())
        .andExpect(
            content().json(
                gson.toJson(NamespaceOperationResult.success())
            )
        );

    // then, add the creator user
    Collaborator userCreatorCollaborator = new Collaborator();
    userCreatorCollaborator.setUserId(ApplicationConfig.USER_CREATOR);
    Set<String> roles = new HashSet<>();
    roles.add("USER");
    userCreatorCollaborator.setRoles(roles);
    repositoryServer
        .perform(
            put("/rest/namespaces/myAdminNamespace/users")
                .contentType("application/json")
                .content(gson.toJson(userCreatorCollaborator))
                .with(userAdmin)
        )
        .andExpect(status().isOk())
        // currently returns a simple boolean payload, matching IUserAccountService#addUserToTenant
        .andExpect(
            content().string(
                "true"
            )
        );

    // creates a user with tenant admin privileges but no access to the namespace in question
    SecurityMockMvcRequestPostProcessors.UserRequestPostProcessor thirdUser = user("thirdPartyUser")
        .password("pass")
        .authorities(SpringUserUtils.toAuthorityList(
            Sets.newHashSet(USER, TENANT_ADMIN))
        );

    // finally, change the user roles on the DTO and PUT again
    roles.add("MODEL_CREATOR");
    userCreatorCollaborator.setRoles(roles);
    repositoryServer
        .perform(
            put("/rest/namespaces/myAdminNamespace/users")
                .contentType("application/json")
                .content(gson.toJson(userCreatorCollaborator))
                .with(thirdUser)
        )
        .andExpect(status().isPreconditionFailed());
  }

  /**
   * Tests that checking whether the logged on user has a given role on a given namespace works as
   * expected.<br/>
   * The endpoint is a simplification of the former TenantService.js all deferred to the back-end,
   * and is used contextually to verifying whether a user can modify a model.
   * @throws Exception
   */
  @Test
  public void testHasRoleOnNamespace() throws Exception {
    // first, creates the namespace for the admin user
    repositoryServer
        .perform(
            put("/rest/namespaces/myAdminNamespace")
                .contentType("application/json").with(userAdmin)
        )
        .andExpect(status().isOk())
        .andExpect(
            content().json(
                gson.toJson(NamespaceOperationResult.success())
            )
        );

    // then, add the creator user
    Collaborator userCreatorCollaborator = new Collaborator();
    userCreatorCollaborator.setUserId(ApplicationConfig.USER_CREATOR);
    Set<String> roles = new HashSet<>();
    roles.add("USER");
    userCreatorCollaborator.setRoles(roles);
    repositoryServer
        .perform(
            put("/rest/namespaces/myAdminNamespace/users")
                .contentType("application/json")
                .content(gson.toJson(userCreatorCollaborator))
                .with(userAdmin)
        )
        .andExpect(status().isOk())
        // currently returns a simple boolean payload, matching IUserAccountService#addUserToTenant
        .andExpect(
            content().string(
                "true"
            )
        );
    // now checks whether the user has USER role
    repositoryServer
        .perform(
            get("/rest/namespaces/USER/myAdminNamespace")
                .with(userCreator)
        )
        .andExpect(status().isOk())
        .andExpect(
            content().string(
                "true"
            )
        );
    // finally, checks whether the user has MODEL_CREATOR role, which they haven't
    repositoryServer
        .perform(
            get("/rest/namespaces/MODEL_CREATOR/myAdminNamespace")
                .with(userCreator)
        )
        .andExpect(status().isOk())
        .andExpect(
            content().string(
                "false"
            )
        );
  }

  /**
   * Tests that checking whether the logged on user is the only admin on any of their namespaces
   * returns as expected. <br/>
   * The endpoint is a simplification of the former TenantService.js all deferred to the back-end,
   * and is used contextually to a user trying to delete their account.
   * @throws Exception
   */
  @Test
  public void testIsOnlyAdminOnAnyNamespace() throws Exception {
    // first, creates the namespace for the admin user
    repositoryServer
        .perform(
            put("/rest/namespaces/vorto.private.myNamespace")
                .contentType("application/json").with(userCreator)
        )
        .andExpect(status().isOk())
        .andExpect(
            content().json(
                gson.toJson(NamespaceOperationResult.success())
            )
        );

    // now checks whether the creator user is the only admin user of any namespace - since they
    // only have one, this will return true
    repositoryServer
        .perform(
            get("/rest/namespaces/userIsOnlyAdmin")
                .with(userCreator)
        )
        .andExpect(status().isOk())
        .andExpect(
            content().string(
                "true"
            )
        );

    /*
    Now adds another user as tenant admin for the namespace.
    Note: this is done with the admin user here, because of the pre-authorization checks in the
    controller, that verify if a user has the Spring role at all.
    Since those users are mocked and their roles cannot be changed during tests, the userCreator
    user would fail to add a collaborator at this point (but not in real life, since they would be
    made tenant admin of the namespace they just created).
    */
    Collaborator userCreatorCollaborator = new Collaborator();
    userCreatorCollaborator.setUserId(ApplicationConfig.USER_CREATOR2);
    Set<String> roles = new HashSet<>();
    roles.add("USER");
    roles.add("TENANT_ADMIN");
    userCreatorCollaborator.setRoles(roles);
    repositoryServer
        .perform(
            put("/rest/namespaces/vorto.private.myNamespace/users")
                .contentType("application/json")
                .content(gson.toJson(userCreatorCollaborator))
                .with(userAdmin)
        )
        .andExpect(status().isOk())
        // currently returns a simple boolean payload, matching IUserAccountService#addUserToTenant
        .andExpect(
            content().string(
                "true"
            )
        );
    // finally, checks whether the original user is still only admin in any of their namespaces -
    // which they aren't now, since we've added another user with tenant admin privileges
    repositoryServer
        .perform(
            get("/rest/namespaces/userIsOnlyAdmin")
                .with(userCreator)
        )
        .andExpect(status().isOk())
        .andExpect(
            content().string(
                "false"
            )
        );
  }

  /**
   * Verifies the list of namespaces where the logged on user has a given role is correct.
   * @throws Exception
   */
  @Test
  public void testAccessibleNamespacesWithRole() throws Exception {
    // first, creates a namespace for the userCreator user
    repositoryServer
        .perform(
            put("/rest/namespaces/vorto.private.myNamespace")
                .contentType("application/json").with(userCreator)
        )
        .andExpect(status().isOk())
        .andExpect(
            content().json(
                gson.toJson(NamespaceOperationResult.success())
            )
        );

    // now, creates a namespace for the userCreator2 user
    repositoryServer
        .perform(
            put("/rest/namespaces/vorto.private.myNamespace2")
                .contentType("application/json").with(userCreator2)
        )
        .andExpect(status().isOk())
        .andExpect(
            content().json(
                gson.toJson(NamespaceOperationResult.success())
            )
        );
    //
    /*
    Now adds userCreator to userCreator2's namespace as model creator
    Note: this is done with the admin user here, because of the pre-authorization checks in the
    controller, that verify if a user has the Spring role at all.
    Since those users are mocked and their roles cannot be changed during tests, the userCreator
    user would fail to add a collaborator at this point (but not in real life, since they would be
    made tenant admin of the namespace they just created).
    */
    Collaborator userCreatorCollaborator = new Collaborator();
    userCreatorCollaborator.setUserId(ApplicationConfig.USER_CREATOR);
    Set<String> roles = new HashSet<>();
    roles.add("USER");
    roles.add("MODEL_CREATOR");
    userCreatorCollaborator.setRoles(roles);
    repositoryServer
        .perform(
            put("/rest/namespaces/vorto.private.myNamespace2/users")
                .contentType("application/json")
                .content(gson.toJson(userCreatorCollaborator))
                .with(userAdmin)
        )
        .andExpect(status().isOk())
        // currently returns a simple boolean payload, matching IUserAccountService#addUserToTenant
        .andExpect(
            content().string(
                "true"
            )
        );

    // finally, lists all namespaces where userCreator has the MODEL_CREATOR role, that is, their own
    // and userCreator2's namespace

    // expected namespaces
    Collection<NamespaceDto> expectedNamespaces = new ArrayList<>();

    // admins and users of the userCreator's namespace
    Collection<Collaborator> userCreatorNSAdmins = new ArrayList<>();
    Collection<Collaborator> userCreatorNSUsers = new ArrayList<>();

    /*
    Creating set of namespace owner roles - note: those reflect the admin's role but
    namespace admin Collaborators seem to not have any role by design (arguably because they
    implicitly have all roles) - so basically the roles below reflect userCreator as user of
    their namespace, but not as admin.
    */
    Set<String> ownerRoles = new HashSet<>();
    ownerRoles.add("USER");
    ownerRoles.add("MODEL_CREATOR");
    ownerRoles.add("TENANT_ADMIN");
    ownerRoles.add("MODEL_PROMOTER");
    ownerRoles.add("MODEL_REVIEWER");

    // for some WEIRD reason, the publisher role is not granted automatically to namespace owners...

    // creating Collaborator for userCreator as admin in their own namespace
    Collaborator userCreatorCollaboratorAsAdmin = new Collaborator();
    userCreatorCollaboratorAsAdmin.setUserId(ApplicationConfig.USER_CREATOR);
    userCreatorNSAdmins.add(userCreatorCollaboratorAsAdmin);

    // creating Collaborator for userCreator as user in their own namespace - all roles but sysadmin
    Collaborator userCreatorCollaboratorAsUserAdmin = new Collaborator();
    userCreatorCollaboratorAsUserAdmin.setUserId(ApplicationConfig.USER_CREATOR);
    userCreatorCollaboratorAsUserAdmin.setRoles(ownerRoles);
    userCreatorNSUsers.add(userCreatorCollaboratorAsUserAdmin);

    // creating namespace for userCreator
    NamespaceDto userCreatorNS = new NamespaceDto("vorto.private.myNamespace", userCreatorNSUsers, userCreatorNSAdmins);

    // creating userCreator2 as a Collaborator object
    Collaborator userCreator2CollaboratorAsAdmin = new Collaborator();
    userCreator2CollaboratorAsAdmin.setUserId(ApplicationConfig.USER_CREATOR2);

    Collaborator userCreator2CollaboratorAsUserAdmin = new Collaborator();
    userCreator2CollaboratorAsUserAdmin.setUserId(ApplicationConfig.USER_CREATOR2);
    userCreator2CollaboratorAsUserAdmin.setRoles(ownerRoles);

    // adding to userCreator2 namespace admins
    Collection<Collaborator> userCreator2NSAdmins = new ArrayList<>();
    userCreator2NSAdmins.add(userCreator2CollaboratorAsAdmin);

    // adding both userCreator2 collaborator and userCreator (the non-admin collaborator from up above)
    // to the userCreator2 namespace users
    Collection<Collaborator> userCreator2NSUsers = new ArrayList<>();
    userCreator2NSUsers.add(userCreator2CollaboratorAsUserAdmin);
    userCreator2NSUsers.add(userCreatorCollaborator);

    // creating ns for userCreator2
    NamespaceDto userCreator2NS = new NamespaceDto("vorto.private.myNamespace2", userCreator2NSUsers, userCreator2NSAdmins);

    // adding both ns to expected collection
    expectedNamespaces.add(userCreatorNS);
    expectedNamespaces.add(userCreator2NS);

    // late fix: some "com.test" namespace added to user1 in parent class where userCreator has creator role
    repositoryServer
        .perform(
            delete("/rest/namespaces/com.test")
                .with(userAdmin)
        );
    // don't care about the outcome here

    repositoryServer
        .perform(
            get("/rest/namespaces/role/ROLE_MODEL_CREATOR")
                .with(userCreator)
        )
        .andExpect(status().isOk())
        .andExpect(
            content().json(gson.toJson(expectedNamespaces))
        );

  }


}<|MERGE_RESOLUTION|>--- conflicted
+++ resolved
@@ -59,7 +59,7 @@
    */
   @Value("${config.restrictTenant}")
   private String restrictTenantConfig;
-  
+
   @Autowired
   private ApplicationContext context;
 
@@ -75,7 +75,6 @@
   
   @Test
   public void getNamespace() throws Exception {
-<<<<<<< HEAD
     // we are now clearing userAdmin and userCreator namespaces on @After, so
     // need to re-create the namespace first
     repositoryServer
@@ -85,8 +84,6 @@
         )
         .andExpect(status().isOk()
     );
-=======
->>>>>>> e293034f
     repositoryServer.perform(get("/rest/namespaces/com.mycompany").with(userAdmin)).andExpect(status().isOk());
   }
   
@@ -103,7 +100,7 @@
         .andExpect(status().isOk()
     );
 
-    Collaborator collaborator = new Collaborator("userstandard2", GITHUB, null, 
+    Collaborator collaborator = new Collaborator("userstandard2", GITHUB, null,
         Lists.newArrayList("USER", "MODEL_CREATOR"));
     updateCollaborator("com.mycompany", collaborator);
     checkCollaboratorRoles("com.mycompany", "userstandard2", null, "USER", "MODEL_CREATOR");
@@ -147,11 +144,7 @@
 
   private void updateCollaborator(String namespace, Collaborator collaborator) throws Exception {
     repositoryServer.perform(
-<<<<<<< HEAD
        put("/rest/namespaces/" + namespace + "/users")
-=======
-       put("/rest/namespaces/" + namespace + "/collaborators/" + collaborator.getUserId())
->>>>>>> e293034f
          .content(new Gson().toJson(collaborator))
          .contentType(MediaType.APPLICATION_JSON)
          .with(userAdmin))
@@ -196,11 +189,7 @@
     Collaborator collaborator = new Collaborator("userstandard2", GITHUB, null, 
         Lists.newArrayList("USER", "MODEL_CREATOR"));
     repositoryServer.perform(
-<<<<<<< HEAD
        put("/rest/namespaces/com.mycompany/users")
-=======
-       put("/rest/namespaces/com.mycompany/collaborators/userstandard2")
->>>>>>> e293034f
          .content(new Gson().toJson(collaborator))
          .contentType(MediaType.APPLICATION_JSON)
          .with(userStandard))
@@ -212,11 +201,7 @@
     Collaborator collaborator = new Collaborator("userstandard2", "unknownProvider", null, 
         Lists.newArrayList("USER", "MODEL_CREATOR"));
     repositoryServer.perform(
-<<<<<<< HEAD
        put("/rest/namespaces/com.mycompany/users")
-=======
-       put("/rest/namespaces/com.mycompany/collaborators/userstandard2")
->>>>>>> e293034f
          .content(new Gson().toJson(collaborator))
          .contentType(MediaType.APPLICATION_JSON)
          .with(userAdmin))
@@ -229,11 +214,7 @@
         Lists.newArrayList("USER", "MODEL_CREATOR"));
     collaborator.setTechnicalUser(true);
     repositoryServer.perform(
-<<<<<<< HEAD
        post("/rest/namespaces/com.mycompany/users")
-=======
-       put("/rest/namespaces/com.mycompany/collaborators/my-technical-user")
->>>>>>> e293034f
          .content(new Gson().toJson(collaborator))
          .contentType(MediaType.APPLICATION_JSON)
          .with(userAdmin))
@@ -254,11 +235,7 @@
     Collaborator collaborator = new Collaborator("unknownUser", GITHUB, null,
         Lists.newArrayList("USER", "MODEL_CREATOR"));
     repositoryServer.perform(
-<<<<<<< HEAD
        put("/rest/namespaces/com.mycompany/users")
-=======
-       put("/rest/namespaces/com.mycompany/collaborators/unknownUser")
->>>>>>> e293034f
          .content(new Gson().toJson(collaborator))
          .contentType(MediaType.APPLICATION_JSON)
          .with(userAdmin))
@@ -271,11 +248,7 @@
     Collaborator collaborator = new Collaborator("userstandard2", GITHUB, null, 
         Lists.newArrayList("USER", "MODEL_CREATOR"));
     repositoryServer.perform(
-<<<<<<< HEAD
        put("/rest/namespaces/com.unknowntenant/users")
-=======
-       put("/rest/namespaces/com.unknowntenant/collaborators/userstandard2")
->>>>>>> e293034f
          .content(new Gson().toJson(collaborator))
          .contentType(MediaType.APPLICATION_JSON)
          .with(userAdmin))
