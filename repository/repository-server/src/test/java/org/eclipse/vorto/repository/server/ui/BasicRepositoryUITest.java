--- conflicted
+++ resolved
@@ -154,20 +154,10 @@
     }
 
 
-<<<<<<< HEAD
     protected void setUpTest() {
         // sysadmin "user1" is configured in the profile "local-ui-test".
         mock.setAuthorityListForUser(SpringUserUtils.toAuthorityList(
                 Sets.newHashSet(DEFAULT_NAMESPACE_ROLES[0])), "user2");
         userRepository.save(User.create("user2", "GITHUB", null, false));
-=======
-    protected void setUpTest() throws InvalidUserException {
-        mock.setAuthorityListForUser(SpringUserUtils.toAuthorityList(
-                Sets.newHashSet(DEFAULT_NAMESPACE_ROLES[0], DEFAULT_NAMESPACE_ROLES[5], DEFAULT_NAMESPACE_ROLES[1], DEFAULT_NAMESPACE_ROLES[2], DEFAULT_NAMESPACE_ROLES[3], DEFAULT_NAMESPACE_ROLES[4], DEFAULT_REPOSITORY_ROLES[0])), "user1");
-        mock.setAuthorityListForUser(SpringUserUtils.toAuthorityList(
-                Sets.newHashSet(DEFAULT_NAMESPACE_ROLES[0])), "user2");
-        userRepository.save(new UserBuilder().withName("user1").withAuthenticationProviderID("GITHUB").build());
-        userRepository.save(new UserBuilder().withName("user2").withAuthenticationProviderID("GITHUB").build());
->>>>>>> e0c495b6
     }
 }