--- conflicted
+++ resolved
@@ -22,10 +22,6 @@
 import static org.springframework.test.web.servlet.result.MockMvcResultMatchers.status;
 
 import org.eclipse.vorto.repository.account.impl.DefaultUserAccountService;
-<<<<<<< HEAD
-=======
-import org.eclipse.vorto.repository.domain.IRole;
->>>>>>> f57d1115
 import org.eclipse.vorto.repository.domain.User;
 import org.eclipse.vorto.repository.services.RoleService;
 import org.eclipse.vorto.repository.services.UserBuilder;
@@ -101,14 +97,9 @@
         .perform(
             put("/rest/accounts/" + USER_MODEL_CREATOR_NAME).content(testMail).with(userSysadmin))
         .andExpect(status().isOk());
-<<<<<<< HEAD
-    assert (this.accountService.getUser(USER_MODEL_CREATOR_NAME).getEmailAddress()
-        .equals(testMail));
-=======
     User user = userRepository.findByUsername(USER_MODEL_CREATOR_NAME);
     assertNotNull(user);
     assertEquals(testMail, user.getEmailAddress());
->>>>>>> f57d1115
     this.repositoryServer
         .perform(put("/rest/accounts/doesnotexist").content(testMail).with(userSysadmin))
         .andExpect(status().isNotFound());
@@ -160,9 +151,9 @@
     repositoryServer
         .perform(
             post("/rest/accounts/createTechnicalUser")
-            .content(objectMapper.writeValueAsString(payload))
-            .contentType("application/json")
-            .with(userSysadmin)
+                .content(objectMapper.writeValueAsString(payload))
+                .contentType("application/json")
+                .with(userSysadmin)
         )
         .andExpect(status().isCreated());
 
