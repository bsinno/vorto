--- conflicted
+++ resolved
@@ -68,17 +68,10 @@
 			</div>
 			<div id="navbar" class="navbar-collapse collapse">
 				<ul class="nav navbar-nav">
-<<<<<<< HEAD
-					<li ng-show="!context.authenticatedSearchMode || hasAuthority('model_viewer')"><a href="./#!/" st-reset>Explore</a></li>
-					<li ng-show="hasAuthority('model_creator')"><a href="./#!/import">Import</a></li>
-					<li ng-show="authenticated"><a href="./#!/manage">Manage</a></li>
-					<li><a href="./#!/generators">Plugins</a></li>
-=======
-					<li ng-show="!context.authenticatedSearchMode || hasAuthority('ROLE_USER')"><a href="./#/" st-reset>Explore</a></li>
-					<li ng-show="hasAuthority('ROLE_MODEL_CREATOR')"><a href="./#/import">Import</a></li>
+					<li ng-show="!context.authenticatedSearchMode || hasAuthority('model_viewer')"><a href="./#/" st-reset>Explore</a></li>
+					<li ng-show="hasAuthority('model_creator')"><a href="./#/import">Import</a></li>
 					<li ng-show="authenticated"><a href="./#/manage">Manage</a></li>
 					<li><a href="./#/generators">Plugins</a></li>
->>>>>>> b99d2448
 					<li><a href="https://www.eclipse.org/vorto/swagger">HTTP API</a></li>
 					<li><a href="http://www.eclipse.org/vorto" target="_blank">What is Vorto?</a></li>
 					<li><a href="https://github.com/eclipse/vorto/blob/master/docs/gettingstarted.md" target="_blank">Getting started</a></li>
