<<<<<<< HEAD
=======
#
# Copyright (c) 2020 Contributors to the Eclipse Foundation
#
# See the NOTICE file(s) distributed with this work for additional
# information regarding copyright ownership.
#
# This program and the accompanying materials are made available under the
# terms of the Eclipse Public License 2.0 which is available at
# https://www.eclipse.org/legal/epl-2.0
#
# SPDX-License-Identifier: EPL-2.0
#

>>>>>>> dac52ce9
server:
  port: 8080
  contextPath: /infomodelrepository
  use-forward-headers: true
  admin: aedelmann, erlemantos, kolotu, t-gauss, mena-bosch
  config:
    authenticatedSearchMode: false
    generatorUser: generator
    generatorPassword: 123
<<<<<<< HEAD
=======
    cors:
      # expresses allowed origins as patterns (e.g. dot escaped)
      # CorsConfiguration bean in SecurityConfiguration overloads origin verification mechanism to
      # support regex if standard ignore-case equality checks fail
      allowedOrigins: http[s]*://www\.eclipse\.org(:\d+)*, http[s]*://vorto\.eclipse\.org*(:\d+)*, http[s]*://localhost(:\d+)*, http[s]*://(.+\.)*?bosch-iot-suite\.com(:\d+)*, http[s]*://(.+\.)*?bosch-iot-cloud\.com(:\d+)*, http[s]*://(.+\.)*?bosch-si.com(:\d+)*, http[s]*://(.+\.)*?bosch.io(:\d+)*
>>>>>>> dac52ce9

spring:
  jackson.serialization.write-dates-as-timestamps: false
  http.multipart.max-file-size: 20MB
  http.multipart.max-request-size: 15MB

repo:
  config:
    maxModelImageSize: 32000
    maxModelSize: 2000000
    maxBackupSize: 20000000
    predefinedTenants:
      -
        tenantId: standardization
        defaultNamespace: org.eclipse.vorto
        namespaces:
        authenticationProvider: GITHUB
        authorizationProvider: DB
  attachment.allowed:
    extension: ext, pdf, doc, zip, jpg, png, svg, html, json, yml, yaml
    fileSize: 5

github:
  oauth2:
    enabled: true
    client:
      clientId: ${github_clientid}
      clientSecret: ${github_clientSecret}
      accessTokenUri: https://github.com/login/oauth/access_token
      userAuthorizationUri: https://github.com/login/oauth/authorize
      clientAuthenticationScheme: form
      scope:
         - user:email
    resource:
      userInfoUri: https://api.github.com/user

eidp:
  oauth2:
    enabled: false
    client:
      clientId: ${eidp_clientid}
      clientSecret: ${eidp_clientSecret}
      accessTokenUri: https://identity.bosch.com/connect/token
      userAuthorizationUri: https://identity.bosch.com/connect/authorize
      clientAuthenticationScheme: form
      resource: https://vorto.eclipse.org
      scope:
        - openid
        - email
        - profile
    resource:
      logoutEndpointUrl: https://identity.bosch.com/connect/endsession
      userInfoUri: https://identity.bosch.com/connect/userinfo
      logoutRedirectUrl: 
      preferTokenInfo: true

oauth2:
  verification:
    legacy:
      issuer: https://access.bosch-iot-suite.com/auth/realms/iot-suite
      publicKeyUri: https://access.bosch-iot-suite.com/auth/realms/iot-suite/protocol/openid-connect/certs
    hydra:
      issuer: https://access.bosch-iot-suite.com/v2/
<<<<<<< HEAD
      publicKeyUri: https://identity.bosch.com/.well-known/jwks
=======
      publicKeyUri: https://access.bosch-iot-suite.com/v2/.well-known/jwks.json
>>>>>>> dac52ce9
      
mail:
  smtp:
    host: localhost
    port: 25
    auth: false
  from: vorto-dev@eclipse.org
  login:
    username:
    password:

config:
<<<<<<< HEAD
  restrictTenant: 1 # deprecated
  privateNamespaceQuota: 1
=======
  restrictTenant: 1
>>>>>>> dac52ce9
<|MERGE_RESOLUTION|>--- conflicted
+++ resolved
@@ -1,5 +1,3 @@
-<<<<<<< HEAD
-=======
 #
 # Copyright (c) 2020 Contributors to the Eclipse Foundation
 #
@@ -13,7 +11,6 @@
 # SPDX-License-Identifier: EPL-2.0
 #
 
->>>>>>> dac52ce9
 server:
   port: 8080
   contextPath: /infomodelrepository
@@ -23,14 +20,11 @@
     authenticatedSearchMode: false
     generatorUser: generator
     generatorPassword: 123
-<<<<<<< HEAD
-=======
     cors:
       # expresses allowed origins as patterns (e.g. dot escaped)
       # CorsConfiguration bean in SecurityConfiguration overloads origin verification mechanism to
       # support regex if standard ignore-case equality checks fail
       allowedOrigins: http[s]*://www\.eclipse\.org(:\d+)*, http[s]*://vorto\.eclipse\.org*(:\d+)*, http[s]*://localhost(:\d+)*, http[s]*://(.+\.)*?bosch-iot-suite\.com(:\d+)*, http[s]*://(.+\.)*?bosch-iot-cloud\.com(:\d+)*, http[s]*://(.+\.)*?bosch-si.com(:\d+)*, http[s]*://(.+\.)*?bosch.io(:\d+)*
->>>>>>> dac52ce9
 
 spring:
   jackson.serialization.write-dates-as-timestamps: false
@@ -94,11 +88,7 @@
       publicKeyUri: https://access.bosch-iot-suite.com/auth/realms/iot-suite/protocol/openid-connect/certs
     hydra:
       issuer: https://access.bosch-iot-suite.com/v2/
-<<<<<<< HEAD
-      publicKeyUri: https://identity.bosch.com/.well-known/jwks
-=======
       publicKeyUri: https://access.bosch-iot-suite.com/v2/.well-known/jwks.json
->>>>>>> dac52ce9
       
 mail:
   smtp:
@@ -111,9 +101,5 @@
     password:
 
 config:
-<<<<<<< HEAD
   restrictTenant: 1 # deprecated
-  privateNamespaceQuota: 1
-=======
-  restrictTenant: 1
->>>>>>> dac52ce9
+  privateNamespaceQuota: 1