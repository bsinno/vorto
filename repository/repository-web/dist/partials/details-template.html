<ng-include src="'webjars/repository-web/dist/partials/templates/session-timeout-warning.html'"></ng-include>
<div ng-if="errorLoading" class="row">
		<div class="alert alert-danger"><i class="fa fa-fw fa-exclamation-triangle"></i> {{errorLoading}}</div>
</div>
<section ng-if="!errorLoading" class="content">
	<ol class="breadcrumb">
		<li>
			<a href="./#/">Explore</a>
		</li>
		<li class="active">Model Details</li>
		
		<a class="pull-right help-icon" href="https://github.com/eclipse/vorto/blob/master/docs/vortolang-1.0.md" 
			target="_blank" title="Read more about Vorto"><span class="fa fa-question-circle" />
	    </a>
	</ol>
	<h2>
		{{model.id.name}}
		<small>{{model.type}}</small>
	</h2>
	<div ng-if="diagnostics != null && diagnostics.length > 0" class="row">
		<div class="alert alert-danger" ng-repeat="diagnostic in diagnostics">
			<span class="glyphicon glyphicon-remove invalid"></span>
			<i class="fa fa-fw fa-exclamation-triangle"></i> {{diagnostic.diagnosticMessage}}
		</div>
	</div>
	<div class="row">
		<div class="col-sm-12" ng-show="!modelIsLoading && !isLoading">
			<div ng-repeat="action in workflowActions">
				<button class="btn btn-default pull-left" ng-click="openWorkflowActionDialog(action)">
					<span ng-if="action ==='Release' || action === 'Deprecate'" class="fa fa-cube" aria-hidden="true"></span>
					<span ng-if="action ==='Claim'" class="fa fa-cube" aria-hidden="true"></span>
					<span ng-if="action ==='Withdraw'" class="fa fa-undo" aria-hidden="true"></span>
					<span ng-if="action ==='Approve'" class="fa fa-thumbs-up" aria-hidden="true"></span>
					<span ng-if="action ==='Reject'" class="fa fa-thumbs-down" aria-hidden="true"></span>
					&nbsp;{{action}}
				</button>
				<div class="pull-left">&nbsp;&nbsp;</div>
			</div>

<<<<<<< HEAD
			<div ng-show="((hasAuthority('sysadmin')) || permission === 'FULL_ACCESS') && !model.released && workflowActions">
=======
			<div ng-show="((hasAuthority('ROLE_SYS_ADMIN')) || permission === 'FULL_ACCESS') && !model.released && workflowActions && !modelIsLoading && !isLoading">
>>>>>>> b99d2448
				<button class="btn btn-danger pull-left"  role="button"
				    ng-click="openDeleteDialog(model)">
					<span class="fa fa-trash" aria-hidden="true"></span>&nbsp;Delete</button>
				<div class="pull-left">&nbsp;&nbsp;</div>
			</div>
			
<<<<<<< HEAD
			<div ng-show="(hasAuthority('sysadmin') || canPublishModel) && model.released && model.visibility === 'private' && hasOfficialPrefix(model)">
=======
			<div ng-show="(hasAuthority('ROLE_SYS_ADMIN') || canPublishModel) && model.released && model.visibility === 'private' && hasOfficialPrefix(model) && !modelIsLoading && !isLoading">
>>>>>>> b99d2448
				<button class="btn btn-default pull-left"  role="button"
				    ng-click="makePublic(model)">
					<span class="fa fa-globe" aria-hidden="true"></span>&nbsp;Publish</button>
				<div class="pull-left">&nbsp;&nbsp;</div>
			</div>
			
			<div ng-show="canCreateModels && !modelIsLoading && !isLoading">
				<a class="btn btn-default pull-left" ng-click="openCreateModelVersionDialog()" role="button">
					<span class="fa fa-plus" aria-hidden="true"></span>&nbsp;Create Version</a>
					<div class="pull-left">&nbsp;&nbsp;</div>
			</div>
			<div ng-show="canCreateModels && !model.released && !modelIsLoading && !isLoading">
				<a class="btn btn-default pull-left" ng-click="openRefactoringDialog()" role="button">
					<span class="fa fa-edit" aria-hidden="true"></span>&nbsp;Rename</a>
					<div class="pull-left">&nbsp;&nbsp;</div>
			</div>
			
			<div ng-show="canCreateModels && model.type === 'InformationModel' && !modelIsLoading && !isLoading">
				<a class="btn btn-default pull-left" href="./#/payloadmapping/{{model.id.prettyFormat}}" role="button">
					<span class="fa fa-exchange" aria-hidden="true"></span>&nbsp;Create Mapping</a>
			</div>

			<div ng-show="hasAuthority('model_creator')">
				<a class="btn btn-primary pull-right" ng-click="openCreateModelDialog()" role="button">
					<span class="fa fa-plus" aria-hidden="true"></span>&nbsp;Create model</a>
				<div class="pull-right">&nbsp;&nbsp;</div>
			</div>
		</div>
	</div>
	<br />
	<div class="row">
		<div class="col-md-9">
			<uib-tabset justified="false">
    			<uib-tab index="0">
    				<uib-tab-heading><i class="fa fa-info-circle"></i> Model Info</uib-tab-heading>
    				<div class="row">
							<div class="col-sm-12 modelDetails">
								<div>
									<div ng-if="modelIsLoading" class="detailsLoading jumbotron">
										<div class="loadingCenter">
											<h3>
												<i class='fa fa-refresh fa-spin'></i>&nbsp; Loading details. Please wait...</h3>
										</div>								
									</div>	
									<div ng-if="model.type === 'InformationModel'" class="col-sm-4 modelImg">
										<div class="col-md-3 col-xs-4 modelImg">
											<div class="row">
												<div class="placeHolder">
													<div class="noimg" ng-show="!model.hasImage">No Image Yet
													</div>
													<img class="details-img" ng-if="model.hasImage" ng-src="rest/models/{{model.id.prettyFormat}}/images" />
													<div class="upload" ng-show="(hasAuthority('sysadmin') || permission === 'FULL_ACCESS' || permission === 'MODIFY')  && model.type === 'InformationModel'">
														<a href="" ng-click="chooseImageFile()">
															<i class="fa fa-upload"></i> Click to change image</a>
													</div>
												</div>
												<input style="display: none" type="file" onchange="angular.element(this).scope().uploadImage()" name="imageFile" id="imageFile"
												    accept="png | jpg">
											</div>
										</div>
									</div>
									<div class="col-md-9 col-xs-8 modelDet">
										<div class="infomodel">
											<dl class="dl-horizontal">
												<dt>State:</dt>
												<dd class="ng-binding">
													<span class="state state-{{model.state}}">{{ model.state }}</span>
												</dd>
												<dt>ID:</dt>
												<dd class="ng-binding">{{model.id.prettyFormat}}</dd>
												<dt>Name:</dt>
												<dd class="ng-binding">{{model.id.name}}</dd>
												<dt>Description:</dt>
												<dd class="ng-binding">{{model.description == "" ? "&nbsp;" : model.description}}</dd>
												<dt>Display Name:</dt>
												<dd class="ng-binding">{{model.displayName == "" ? "&nbsp;" : model.displayName}}</dd>
												<dt>Namespace:</dt>
												<dd class="ng-binding">{{model.id.namespace}}</dd>
												<dt>Version:</dt>
												<dd class="ng-binding">{{model.id.version}}</dd>
												<dt>Visibility:</dt>
												<dd class="ng-binding">
													<span class="visibility visibility-{{model.visibility}}">{{model.visibility}}</span>
                                                </dd>
												<dt>Created By:</dt>
												<dd class="ng-binding">{{ model.author }}</dd>
												<dt>Created On:</dt>
												<dd class="ng-binding">{{ model.creationDate | date:'yyyy-MM-dd HH:mm'}}</dd>
												<dt>Last Modified By:</dt>
												<dd class="ng-binding">{{ model.lastModifiedBy}}</dd>
												<dt ng-show="model.state === 'Released'">Released Date:</dt>
												<dt ng-show="model.state === 'Draft' || model.state === 'InReview'">Last Modified On:</dt>
												<dt ng-show="model.state === 'Deprecated'">Deprecate Date:</dt>
												<dd ng-hide="model.modificationDate == null" class="ng-binding">{{ model.modificationDate | date:'yyyy-MM-dd HH:mm'}}</dd>
												<dd ng-show="model.modificationDate == null" class="ng-binding">-</dd>
												<dt>References:</dt>
												<dd>
													<div ng-show="modelReferences.show">
														<a href="" ng-click="showReferences = !showReferences">
															<div ng-if="showReferences">
																<span class="glyphicon glyphicon-chevron-up"></span>&nbsp;Hide References</div>
															<div ng-if="!showReferences">
																<span class="glyphicon glyphicon-chevron-down"></span>&nbsp;Show References</div>
														</a>
														<div uib-collapse="!showReferences">
															<ul>
																<li ng-repeat="reference in modelReferences" class="ng-scope">														
																	<span ng-show="reference.type === 'InformationModel'">
																		<img src="webjars/repository-web/dist/images/im.png" />
																	</span>
																	<span ng-show="reference.type === 'Functionblock'">
																		<img src="webjars/repository-web/dist/images/fb.png" />
																	</span>
																	<span ng-show="reference.type === 'Datatype'">
																		<img src="webjars/repository-web/dist/images/dt.png" />
																	</span>
																	<span ng-show="reference.type === 'Mapping'">
																		<i class="fa fa-exchange" aria-hidden="true"></i>
																	</span>	
																	<div ng-if="!reference.hasAccess">{{reference.modelId}} (<i class='alert-warning glyphicon glyphicon-warning-sign'></i> no access)</div>
																	<a ng-if="reference.hasAccess" ng-href="./#/details/{{reference.modelId}}" class="ng-binding">{{reference.modelId}}</a>
																	 <span ng-if="reference.state">(State: <span class="state state-{{reference.state}}">{{ reference.state }}</span>) </span>																																			
																</li>
															</ul>
														</div>
													</div>
													<div ng-hide="modelReferences.show"><i>No references</i></div>
												</dd>
												<dt>Used By: </dt>
												<dd>
													<div ng-show="modelReferencedBy.show">
														<a href="" ng-click="showUsages = !showUsages">
															<div ng-if="showUsages">
																<span class="glyphicon glyphicon-chevron-up"></span>&nbsp;Hide Usages</div>
															<div ng-if="!showUsages">
																<span class="glyphicon glyphicon-chevron-down"></span>&nbsp;Show Usages</div>
														</a>
														<div uib-collapse="!showUsages">
															<ul>
																<li ng-repeat="usage in modelReferencedBy" class="ng-scope">
																	<span ng-show="usage.type === 'InformationModel'">
																		<img src="webjars/repository-web/dist/images/im.png" />
																	</span>
																	<span ng-show="usage.type === 'Functionblock'">
																		<img src="webjars/repository-web/dist/images/fb.png" />
																	</span>
																	<span ng-show="usage.type === 'Datatype'">
																		<img src="webjars/repository-web/dist/images/dt.png" />
																	</span>
																	<span ng-show="usage.type === 'Mapping'">
																		<i class="fa fa-exchange" aria-hidden="true"></i>
																	</span>
																	<div ng-if="!usage.hasAccess">{{usage.modelId}} (<i class='alert-warning glyphicon glyphicon-warning-sign'></i> no access)</div>	
																	<a ng-if="usage.hasAccess" ng-href="./#/details/{{usage.modelId}}" class="ng-binding">{{usage.modelId}}</a>
																	 <span ng-if="usage.state">(State: <span class="state state-{{usage.state}}">{{ usage.state }}</span>)</span>														
																</li>
															</ul>
														</div>
													</div>
													<div ng-hide="modelReferencedBy.show"><i>Not referenced by any model</i></div>
												</dd>
												<div ng-hide="model.type === 'Mapping' || modelMappings.length === 0">
													<dt>Mappings: </dt>
													<dd>
														<div ng-show="modelMappings">
															<a href="" ng-click="showMappings = !showMappings">
																<div ng-if="showMappings">
																	<span class="glyphicon glyphicon-chevron-up"></span>&nbsp;Hide Mappings</div>
																<div ng-if="!showMappings">
																	<span class="glyphicon glyphicon-chevron-down"></span>&nbsp;Show Mappings</div>
															</a>
												
															<div uib-collapse="!showMappings">
																<ul>
																	<li ng-repeat="mapping in modelMappings" class="ng-scope">																			
																			<span>
																				<i class="fa fa-exchange" aria-hidden="true"></i>
																			</span>	
																			<a ng-show="model.type !== 'InformationModel'" ng-href="./#/details/{{mapping.id.prettyFormat}}" class="ng-binding">{{mapping.targetPlatform}} {{mapping.id.version}}</a>
																			<a ng-show="model.type === 'InformationModel'" ng-href="./#/payloadmapping/{{model.id.prettyFormat}}" class="ng-binding">{{mapping.targetPlatform}} {{model.id.version}}</a>
																			(State: <span class="state state-{{mapping.state}}">{{ mapping.state}}</span>)																																																															
																	</li>
																</ul>
															</div>
														</div>
														<div ng-show="modelMappings.length === 0">-</div>
													</dd>
												</div>
												<dt>Downloads:</dt>
												<dd>
													<a ng-href="./api/v1/models/{{model.id.prettyFormat}}/file?includeDependencies=true" class="pull-center">
														<i class="fa fa-fw fa-download"></i>Vorto DSL</a>
													<a ng-hide="model.type === 'Mapping' || model.type === 'Datatype'" ng-href="./api/v1/generators/jsonschema/models/{{model.id.prettyFormat}}" class="pull-center">
														<i class="fa fa-fw fa-download"></i>JSON Schema</a>
												</dd>
												<dt ng-show="hasAuthority('sysadmin')">
													<a href='' ng-click="openUploadAttachmentDialog(model.id.prettyFormat)">Attachments:</a>
												</dt>
												<dt ng-show="!(hasAuthority('sysadmin'))">
													Attachments:
												</dt>
												<dd>
													<div ng-repeat="attachment in attachments">
														<a ng-href="./api/v1/attachments/{{model.id.prettyFormat}}/files/{{encodeURIComponent(attachment.filename)}}" class="pull-center">
															{{attachment.filename}} <div ng-show="attachment.tags.length > 0" class="label">{{attachment.tags[0].label}}</div>
														</a>
														<button ng-hide="(!hasAuthority('sysadmin')) || (attachment.tags[0].label == 'Imported')" class="delete-button" ng-click="openDeleteAttachmentDialog(model.id.prettyFormat, attachment.filename)">
															<i class="fa fa-close"></i>
														</button>
													</div>
												</dd>
											</dl>
										</div>
									</div>
								</div>
								<div class="row">
									<div class="col-sm-12 modelDetails">
										<br>
										<div class="row">
											<div class="col-sm-3">
												<label ng-show="canCreateModels" class="ng-binding">Model Editor</label>
												<label ng-show="!canCreateModels" class="ng-binding">Model Preview</label>
											</div>
											<div ng-hide="model.imported && !(hasAuthority('sysadmin'))  && !model.released"
											    class="col-sm-9">
											    <a class= "helpBtn pull-right" target="_blank" href="https://github.com/eclipse/vorto/blob/master/docs/vortolang-1.0.md">
													<i class="fa fa-question fa-2x"></i>
												</a>
												<a ng-show="canCreateModels"
												    class="btn btn-sm btn-primary pull-right" ng-disabled="isLoading || model.state === 'Released' || model.state === 'Deprecated' || model.state === 'InReview'"
												    ng-click="saveModel()" role="button">
													<span ng-if="!isLoading" class="fa fa-save" aria-hidden="true"></span>
													<i ng-style="{'visibility' : isLoading ? 'visible' : 'hidden'}" class="fa fa-refresh fa-spin"></i>&nbsp;Save</a>
													
												<a class="btn btn-sm btn-default pull-right" ng-hide="model.released || model.state === 'InReview' || (permission === 'READ' && !hasAuthority('sysadmin'))"
												    ng-click="openSearchDialog()" role="button">
													<span class="fa fa-plus" aria-hidden="true"></span>&nbsp;Add Reference</a>
												

											</div>
											<div ng-show="model.imported && !(hasAuthority('sysadmin'))  && !model.released"
											    class="col-sm-1 col-sm-offset-8" uib-tooltip-template="'userEditWarningTooltip'" tooltip-append-to-body="true">
												<a class="btn btn-sm btn-default pull-right" ng-disabled="true" role="button">
													<span class="fa fa-save" aria-hidden="true"></span>
													</i>&nbsp;Save</a>
											</div>

										</div>
										<div ng-hide="model.released" class="row">
											<small><i class="fa fa-fw fa-info"></i> Use Ctrl + Space for Content Assist</small>
										</div>
										<div class="row">
											<div ng-if="message.severity === 'ERROR'" class="alert alert-danger">
												<span ng-if="validationIssues == null || validationIssues.length <= 0"><i class="fa fa-fw fa-exclamation-triangle"></i> {{message.message}}</span>
												<p ng-if="validationIssues != null && validationIssues.length > 0" ng-repeat="issue in validationIssues">
													<i class="fa fa-fw fa-exclamation-triangle"></i>Line {{ issue.lineNumber }} - {{ issue.msg}}
												</p>
											</div>
											<div ng-if="error" class="alert alert-danger">
												<span><i class="fa fa-fw fa-exclamation-triangle"></i> {{error.message}}</span>
											</div>
											<div ng-if="message.severity === 'WARNING'" class="alert alert-warning"><i class="fa fa-fw fa-warning"></i> {{message.message}}</div>
											<div ng-if="loadingModel" class="alert alert-info" role="alert"><i class="fa fa-refresh fa-spin"></i>&nbsp;Loading model ...</div>
										</div>
										<div class="row">
											<div style="height: 500px;" id="xtext-editor"></div>
										</div>
									</div>
								</div>
							</div>
						</div>
    			</uib-tab>
    			<uib-tab index="1">
    				<uib-tab-heading>
    					<i class="fa fa-comment"></i> Comments</span>
					</uib-tab-heading>
					<div class="row ">
							<!-- Left col -->
							<section class="col-md-12 connectedSortable">
								<!-- Chat box -->
								<div class="chatbox">
									<form id="reviewChat" name="reviewChat">
									<div class="box-body chat" id="chat-box">
										<h3 ng-show="!authenticated" style="text-align: center;">
											Please
											<a href="#/login">Sign In</a> to write a comment!
										</h3>
										<div class="box-footer">
											<div class="input-group group">
												<textarea class="form-control comment" style="height: 100px;" placeholder="Type comment ..." ng-model="newComment.value" ng-disabled="!authenticated">
												</textarea>
											</div>
											<div class="input-group-btn">
												<button class=" btn btn-primary createCommentBtn" ng-click="createComment()" ng-disabled="!authenticated || reviewChat.$invalid">Send</button>
											</div>
										</div>
										<!-- chat item -->
										<div class="vorto-chat-msg" ng-repeat="comment in comments">
											<div class='vorto-chat-info clearfix'>
												<span class='vorto-chat-name pull-left' ng-show="comment.firstname == null || comment.lastname == null">
													{{comment.author}} </span>
												<span class='vorto-chat-name pull-left' ng-show="comment.firstname != '' && comment.lastname != ''">
													{{comment.firstname}} {{comment.lastname}} </span>
												<span class='vorto-chat-timestamp pull-right'>
													<i class="fa fa-clock-o"></i> {{comment.date | date:'hh:mm a dd-MM-yyyy'}} (server time)
												</span>
											</div>
											<!-- /.vorto-chat-info -->
											<div class="vorto-chat-text">
												<pre class="chat">{{comment.content}}</pre>

											</div>
											<!-- /.vorto-chat-text -->
										</div>
										<!-- /.vorto-chat-msg -->

									</div>
									<!-- /.chat -->
									</form>
								</div>
								<!-- /.box (chat box) -->

							</section>
						</div>
					
    			</uib-tab>
    		</uib-tabset>
		</div>
		<div class="col-md-3 col-xs-6">
			<div class="text-center modelGen" ng-hide="model.type === 'Datatype' || model.type === 'Mapping'">
				<div class="row text-center">
					<label ng-show="isLoadingGenerators"><i class="fa fa-refresh fa-spin"></i>&nbsp;Official Plugins</label>
					<label ng-show="!isLoadingGenerators">Official Plugins</label>
				</div>
				<div class="generator-list">
					<div ng-show="!isLoadingGenerators && platformGeneratorMatrix.length === 0">
						<i>There are no generators configured.</i>
					</div>
					<div class="row" ng-repeat="row in platformGeneratorMatrix">
						<!--genbox -->
						<div class="col-lg-6 col-md-6 col-xs-12" ng-repeat="generator in row">
							<a ng-show="!canGenerate" uib-tooltip-template="'cannotGenerateWarningTooltip'" tooltip-append-to-body="true">
								<div class="tiny-box" id="tinyBox:{{generator.key}}">
									<span class="tiny-box-icon">
										<img width="32px" height="32px" ng-src="data:image/png;base64,{{generator.image32x32}}" />
									</span>
									<div class="tiny-box-name">
										<span>{{generator.name}}</span>
									</div>
								</div>
							</a>
							<a ng-show="canGenerate" ng-click="openGeneratorConfig(generator)">
								<div class="tiny-box" id="tinyBox:{{generator.key}}" title="Click for details">
									<span class="tiny-box-icon">
										<img width="32px" height="32px" ng-src="data:image/png;base64,{{generator.image32x32}}" />
									</span>
									<div class="tiny-box-name">
										<span>{{generator.name}}</span>
									</div>
								</div>
							</a>
						</div>
						<!-- end genbox  -->
					</div>
				</div>

			</div>
			<div class="text-center modelGen" ng-hide="platformDemoGeneratorMatrix.length === 0 || model.type === 'Datatype' || model.type === 'Mapping'">
				<div class="row text-center">
					<label ng-show="isLoadingGenerators"><i class="fa fa-refresh fa-spin"></i>&nbsp;Experimental Plugins</label>
					<label ng-show="!isLoadingGenerators">Experimental Plugins</label>
				</div>
				<div class="generator-list">
					<div class="row" ng-repeat="row in platformDemoGeneratorMatrix">
						<!--genbox -->
						<div class="col-lg-6 col-md-6 col-xs-12" ng-repeat="generator in row">
							<a ng-click="openGeneratorConfig(generator)">
								<div class="tiny-box" id="tinyBox:{{generator.key}}" title="Click for details">
									<span class="tiny-box-icon">
										<img width="32px" height="32px" ng-src="data:image/png;base64,{{generator.image32x32}}" />
									</span>
									<div class="tiny-box-name">
										<span>{{generator.name}}</span>
									</div>
								</div>
							</a>
						</div>
						<!-- end genbox  -->
					</div>
				</div>

			</div>
		</div>
	</div>
</section>
<!-- Workflow Action dialog-->
<script type="text/ng-template" id="workflowActionDialog.html">
	<div class="modal-header">
		<button type="button" class="close" ng-click="cancel()">&times;</button>
		<h3 class="modal-title" id="modal-title-workflowAction">Workflow Action</h3>
	</div>
	<div class="modal-body" id="modal-body-workflowAction">
		<div ng-if="hasErrors" class="alert alert-danger">
			<i class="fa fa-exclamation-triangle"></i> {{errorMessage}}</div>
		<div class="row" ng-show="actionModel != null && actionModel.description != ''">
			<div class="alert alert-info">
				<p>
					<i class="fa fa-info"></i> {{actionModel.description}}</p>
			</div>
		</div>
		<div class="row">
			<div class="col-md-12">
				Are you sure you want to {{action}} the model
				<i>{{model.id.prettyFormat}}</i> ?
			</div>
		</div>
	</div>
	<div class="modal-footer">
		<button class="btn btn-primary" ng-disabled="hasErrors" type="button" ng-click="takeWorkflowAction()">{{action}}</button>
		<button class="btn btn-default" type="button" ng-click="cancel()">Cancel</button>
	</div>
</script>

<!-- delete Model dialog-->
<script type="text/ng-template" id="deleteActionDialog.html">
	<div class="modal-header">
		<button type="button" class="close" ng-click="cancel()">&times;</button>
		<h3 class="modal-title" id="modal-title-workflowAction">Delete Model</h3>
	</div>
	<div class="modal-body" id="modal-body-deleteAction">
		<div class="alert alert-warning" role="alert" ng-show="model.referencedBy.length > 0">
			<p>
				<i class="fa fa-bell"></i> You can't delete this Model, it is
				<b>Used By</b>: </p>

			<ul style="margin-top:30px;">
				<li ng-repeat="usage in model.referencedBy" class="ng-scope">
					<a ng-href="./#/details/{{usage.prettyFormat}}" class="ng-binding">
						{{usage.prettyFormat}}
					</a>
				</li>
			</ul>
		</div>
		<div class="row">
			<div class="col-md-12">
				Are you sure you want to delete the model
				<i>{{model.id.prettyFormat}}</i> ?
			</div>
		</div>
	</div>
	<div class="modal-footer">
		<button class="btn btn-primary" ng-disabled="model.referencedBy.length > 0 || model.state == 'Released' || model.state == 'Deprecated'"
		    type="button" ng-click="delete()">Delete</button>
		<button class="btn btn-default" type="button" ng-click="cancel()">Cancel</button>
	</div>
</script>

<!-- search Model References dialog-->
<script type="text/ng-template" id="searchDialog.html">
	<div class="modal-header">
		<button type="button" class="close" ng-click="cancel()">&times;</button>
		<h3 class="modal-title" id="modal-title-searchAction">Search Models</h3>
	</div>
	<div class="modal-body" id="modal-body-search">
		<p>Find the model that would like to add a model reference.</p>
		<div class="alert alert-info">
			<p>
				<i class="fa fa-info"></i>&nbsp;Just click 'Copy to clipboard' and paste it as a
				<i>using</i> reference in the editor.</p>
		</div>
		<table st-table="displayedSearchResult" st-safe-src="searchResult" class="table table-striped">
			<thead>
				<tr>
					<th colspan="4">
						<div class="form-group search-box-spacing">
							<input class="search-box-query-filter" type="search" placeholder="Filter Models" size="60" ng-model="searchFilter" st-search=""
							    autofocus class="queryFilter input-sm" />
						</div>
						<select style="font-size:12px" st-search="type">
							<option value="">All Types</option>
							<option value="InformationModel">Information Model</option>
							<option value="Functionblock">Functionblock</option>
							<option value="Datatype">Datatype</option>
							<option value="Mapping">Mapping</option>
						</select>
						<select style="font-size:12px" st-search="state">
							<option value="">All States</option>
							<option value="Draft">Draft</option>
							<option value="InReview">In Review</option>
							<option value="Released">Released</option>
							<option value="Deprecated">Deprecated</option>
						</select>
					</th>
				</tr>
				<tr>
					<th colspan="4">
						<total-summary st-items-by-page="{{itemsByPage}}" class="pull-left" class="pagination-info itemCountnumber"></total-summary>
					</th>
				</tr>
				<tr>
					<th>Type</th>
					<th>State</th>
					<th id="onName">Model ID</th>
					<th>Action</th>
				</tr>
			</thead>
			<tbody ng-show="!isLoading">
				<tr ng-repeat="current in displayedSearchResult track by $index">
					<td>
						<img ng-if="current.type === 'InformationModel'" src="webjars/repository-web/dist/images/im.png" />
						<img ng-if="current.type === 'Functionblock'" src="webjars/repository-web/dist/images/fb.png" />
						<img ng-if="current.type === 'Datatype'" src="webjars/repository-web/dist/images/dt.png" />
						<i ng-if="current.type === 'Mapping'" class="fa fa-exchange" aria-hidden="true"></i>
					</td>
					<td>
						<span class="state state-{{current.state}}">{{ current.state }}</span>
					</td>
					<td>{{ current.id.prettyFormat }}</td>
					<td>
						<a href="" ng-click="copyToClipboard(current.id)" class="btn btn-default">Copy to clipboard</a>
					</td>
				</tr>
			</tbody>
			<tfoot>
				<tr>
					<td colspan="6" class="text-center">
						<div st-pagination="" st-template="webjars/repository-web/dist/partials/templates/pagination.custom.html" st-items-by-page="itemsByPage" st-displayed-pages="displayedSearchResult.length"></div>
					</td>
				</tr>
			</tfoot>
		</table>
		<div class="jumbotron text-center" ng-show="isLoading">
			<h3>
				<i class='fa fa-refresh fa-spin'></i>&nbsp; Loading models. Please wait...</h3>
		</div>
	</div>
	<div class="modal-footer">
		<button class="btn btn-primary" type="button" ng-click="cancel()">Close</button>
	</div>
</script>

<!-- delete attachment dialog-->
<script type="text/ng-template" id="deleteAttachmentDialog.html">
	<div class="modal-header">
		<button ng-disabled="isDeleting" type="button" class="close" ng-click="cancel()">&times;</button>
		<h4 class="modal-title">Deleting File Attachment</h4>
	</div>
	<div ng-hide="successfullyDeleted || failedToDelete" class="modal-body">Are you sure you want to delete the attachment
		<i>{{fileToDelete}}</i> ?</div>
	<div ng-show="successfullyDeleted" class="modal-body">
		<span class="glyphicon glyphicon-ok valid"></span> Attachment is successfully deleted!</div>
	<div ng-show="failedToDelete" class="modal-body">
		<span class="glyphicon glyphicon-remove invalid"></span>
		Failed to delete attachement!
	</div>
	<div class="modal-footer">
		<a ng-show="!isDeleting" ng-click="deleteAttachment()" ng-disabled="successfullyDeleted || failedToDelete" class="btn btn-danger uploadImportButton"
		    role="button">
			<span class="glyphicon glyphicon-trash"></span> Delete</a>
		<a ng-show="isDeleting" ng-disabled="isDeleting" class="btn btn-danger uploadImportButton" role="button">
			<i class='fa fa-refresh fa-spin'></i> Delete</a>
		<button ng-hide="successfullyDeleted" type="button" ng-disable="isDeleting" class="btn btn-default" ng-click="cancel()">Cancel</button>
		<button ng-show="successfullyDeleted" type="button" class="btn btn-default" ng-click="cancel()">Close</button>
	</div>
</script>

<!-- Payload Mapping Dialog -->
<script type="text/ng-template" id="payloadMappingDialog.html">
<div class="modal-header">
	<h3 class="modal-title"><center>Payload Mapping Specification</center></h3>
</div>
<div class="modal-body">
	<div ng-if="errorMessage != null && validationError == null" class="alert alert-danger"><i class="fa fa-exclamation-triangle"></i> {{errorMessage}}</div>
	<div ng-if="validationError">
		<div class="alert alert-danger">
			<span class="glyphicon glyphicon-remove invalid"></span>
			<i class="fa fa-fw fa-exclamation-triangle"></i>{{validationError.message}} in model <a href="./#/details/{{validationError.modelId}}">{{validationError.modelId}}</a>
		</div>
  </div>
	<div ng-if="!exists">
		<p>
			Creates a payload mapping specification for the <i>{{model.id.prettyFormat}}</i> that maps its arbitrary payload (binary, json etc.) to normalized Vorto Function Block compliant data. 
			You can execute this mapping specification with the <a target="_blank" href="https://github.com/eclipse/vorto/tree/master/mapping-engine">Vorto Mapping Engine</a> and store the mapped/normalized device payload in a Digital Twin solution, e.g. Eclipse Ditto.
		<p>
	</div>
	<div ng-if="exists">
		<p>
			Opens the existing payload mapping specification for the  <i>{{model.id.prettyFormat}}</i> 
		</p>
	</div>
	<div class="alert alert-info">
		Only one payload mapping specification per Information Model is currently supported!
	</div>
	<img align="center" src="webjars/repository-web/dist/images/mappingspec.png" width="50%" />
</div>
<div class="modal-footer">
	<div class="align-right">
	    <button ng-if="isLoading && !exists" class="btn btn-primary" type="button" ng-disabled="isLoading" ng-click="create()"><i class="fa fa-refresh fa-spin"></i>&nbsp;Create</button>
	    <button ng-if="!isLoading && !exists" class="btn btn-primary" type="button" ng-disabled="isLoading" ng-click="create()">Create</button>
	    <button ng-if="isLoading && exists" class="btn btn-primary" type="button" ng-disabled="isLoading" ng-click="openSpec()"><i class="fa fa-refresh fa-spin"></i>&nbsp;Open</button>
	    <button ng-if="!isLoading && exists" class="btn btn-primary" type="button" ng-disabled="isLoading" ng-click="openSpec()">Open</button>
	    <button class="btn btn-default" type="button" ng-click="cancel()">Cancel</button>
	</div>
</div>
</script>

<!-- Refactoring Dialog -->
<script type="text/ng-template" id="refactoringDialog.html">
<div class="modal-header">
	<h3 class="modal-title"><center>Rename Model</center></h3>
</div>
<div class="modal-body">
	<div ng-if="errorMessage != null" class="alert alert-danger"><i class="fa fa-exclamation-triangle"></i> {{errorMessage}}</div>
	
	<div class="alert alert-info">
		The change of the namespace and name will automatically update all references as well.
	</div>
	<form name="refactorForm" novalidate>
			  <div class="form-group">
			   	<label>New Namespace</label>
			   	<div class="input-group">
		        	<span class="input-group-addon">{{ defaultNamespace }}.</span>
					<input type="text" name="namespace" ng-pattern="/^(?!namespace)(?:^[a-zA-Z0-9]+|[a-zA-Z0-9]+\.(?!namespace)[a-zA-Z]+[0-9]*)+$/" ng-model="newNamespaceSuffix" placeholder="New namespace" class="form-control">
				</div>
			  	<div class="invalid-input" ng-show="refactorForm.namespace.$error.pattern">Namespace must not contain any special characters.</div>
			  </div>
			  
			   <div class="form-group">
			   	<label>New Name</label>
		        <input type="text" name="name" ng-pattern="/^[A-Z][a-zA-Z0-9]*$/" ng-model="newName" placeholder="New Name" class="form-control" required>
			  	<div class="invalid-input" ng-show="refactorForm.name.$error.pattern">Please enter a valid model name. Example: DistanceSensor</div>
			  </div> 
	</form>
</div>
<div class="modal-footer">
	<div class="align-right">
	    <button ng-if="isLoading" class="btn btn-primary" type="button" ng-disabled="isLoading || refactorForm.$invalid" ng-click="rename()"><i class="fa fa-refresh fa-spin"></i>&nbsp;Rename</button>
	    <button ng-if="!isLoading" class="btn btn-primary" type="button" ng-disabled="isLoading || refactorForm.$invalid" ng-click="rename()">Rename</button>
	    <button class="btn btn-default" type="button" ng-click="cancel()">Cancel</button>
	</div>
</div>
</script>

<!-- upload attachement modal dialog -->
<script type="text/ng-template" id="uploadAttachment.html">
	<div class="modal-header">
		<button ng-disabled="isUploading" type="button" class="close" ng-click="cancel()">&times;</button>
		<h4 class="modal-title">Upload Model Attachments</h4>
	</div>
	<div ng-hide="successfullyUploaded || failedToUpload" class="modal-body">
		<form class="form-inline" method="PUT" enctype="multipart/form-data">
			<h4>This file will be attached to the model</h4>
			<div>
				<table class="uploadTable">
					<tr>
						<td class="uploadImportButtonSpacing">
							<label for="file-upload" class="btn-primary btn uploadImportButton" id="browseBtn">
								<i class="fa fa-folder-open"></i> Browse
							</label>
							<input type="file" ng-model="modelFile" name="file" id="file-upload" onchange="angular.element(this).scope().isFileSizeValid()">
						</td>
						<td> {{selectedFile.name}} </td>
					</tr>
				</table>	
			</div>
			</br>
			<div ng-class="attachmentValid ? 'alert alert-success' : 'alert alert-danger'">
				<small ng-show="attachmentValid">{{attachmentNote}}</small>
				<small ng-hide="attachmentValid">{{errorMessage}}</small>
			</div>
			<div ng-hide="fileNameValid" class="alert alert-danger">
				<small >Name of file exceeds 100 characters!</small>
			</div>
	</div>
	<div ng-show="successfullyUploaded" class="modal-body">
		<span class="glyphicon glyphicon-ok valid"></span>
		Attachment was uploaded successfully!
	</div>
	<div ng-show="failedToUpload" class="modal-body">
		<span class="glyphicon glyphicon-remove invalid"></span>
		Failed to upload attachment!
		<div ng-show="errorMessage" class="alert alert-danger">
			<small >{{errorMessage}}</small>
		</div>
	</div>
	<div class="modal-footer">
		<a ng-show="!isUploading" ng-click="uploadAttachment()" ng-disabled="!fileSizeValid  || !fileNameValid || !selectedFile || successfullyUploaded || failedToUpload"
		    class="btn btn-primary uploadImportButton" role="button">
			<span class="glyphicon glyphicon-upload"></span> Upload</a>
		<a ng-show="isUploading" ng-disabled="isUploading" class="btn btn-primary uploadImportButton" role="button">
			<i class='fa fa-refresh fa-spin'></i> Upload</a>
		<button ng-hide="successfullyUploaded" ng-disable="isUploading" type="button" class="btn btn-default" ng-click="cancel()">Cancel</button>
		<button ng-show="successfullyUploaded" type="button" class="btn btn-default" ng-click="cancel()">Close</button>
	</div>
</script>

<!--tooltip for edit function-->
<script type="text/ng-template" id="userEditWarningTooltip">
	<span class="glyphicon glyphicon-exclamation-sign"></span>
	<span> An imported model cannot be modified!</span>
</script>

<script type="text/ng-template" id="cannotGenerateWarningTooltip">
	<span class="glyphicon glyphicon-exclamation-sign"></span>
	<span> You need access to the complete model to generate code!</span>
</script><|MERGE_RESOLUTION|>--- conflicted
+++ resolved
@@ -37,22 +37,14 @@
 				<div class="pull-left">&nbsp;&nbsp;</div>
 			</div>
 
-<<<<<<< HEAD
-			<div ng-show="((hasAuthority('sysadmin')) || permission === 'FULL_ACCESS') && !model.released && workflowActions">
-=======
-			<div ng-show="((hasAuthority('ROLE_SYS_ADMIN')) || permission === 'FULL_ACCESS') && !model.released && workflowActions && !modelIsLoading && !isLoading">
->>>>>>> b99d2448
+			<div ng-show="((hasAuthority('sysadmin')) || permission === 'FULL_ACCESS') && !model.released && workflowActions && !modelIsLoading && !isLoading">
 				<button class="btn btn-danger pull-left"  role="button"
 				    ng-click="openDeleteDialog(model)">
 					<span class="fa fa-trash" aria-hidden="true"></span>&nbsp;Delete</button>
 				<div class="pull-left">&nbsp;&nbsp;</div>
 			</div>
 			
-<<<<<<< HEAD
-			<div ng-show="(hasAuthority('sysadmin') || canPublishModel) && model.released && model.visibility === 'private' && hasOfficialPrefix(model)">
-=======
-			<div ng-show="(hasAuthority('ROLE_SYS_ADMIN') || canPublishModel) && model.released && model.visibility === 'private' && hasOfficialPrefix(model) && !modelIsLoading && !isLoading">
->>>>>>> b99d2448
+			<div ng-show="(hasAuthority('sysadmin') || canPublishModel) && model.released && model.visibility === 'private' && hasOfficialPrefix(model) && !modelIsLoading && !isLoading">
 				<button class="btn btn-default pull-left"  role="button"
 				    ng-click="makePublic(model)">
 					<span class="fa fa-globe" aria-hidden="true"></span>&nbsp;Publish</button>
