--- conflicted
+++ resolved
@@ -55,49 +55,6 @@
   {{namespaces.length}} total namespaces found, {{filteredNamespaces.length}} in filter
 </p>
 <div ng-if="filteredNamespaces.length > 0" class="row">
-<<<<<<< HEAD
-	<div class="col-sm-12">
-		<table class="table table-bordered table-striped table-condensed">
-			<thead>
-				<tr>
-					<th class="col-md-7">Namespace</th>
-					<th class="col-md-2">Owners</th>
-					<th class="col-md-3">Actions</th>
-				</tr>
-			</thead>
-			<tbody ng-repeat="namespace in filteredNamespaces">
-				<tr>
-					<td class="col-md-7">
-						<div>
-							{{namespace.name}}
-						</div>
-					</td>
-					<td class="col-md-2">
-						<div style="min-height:40px;max-height:160px;overflow-y:scroll">
-							<div ng-repeat="admin in namespace.admins | orderBy:admin">{{admin.userId}}</div>
-						</div>
-					</td>
-					<td class="col-md-3">
-							<a ng-click="openDeleteDialog(namespace)" data-toggle="tooltip" data-placement="bottom" title="Delete Namespace">
-								<i class="fa fa-trash fa-2x"  aria-hidden="true"></i>
-							</a>&nbsp;&nbsp;
-							<a ng-click="manageUsers(namespace)" data-toggle="tooltip" data-placement="bottom" title="Manage Collaborators">
-								<i class="fa fa-user fa-2x"  aria-hidden="true"></i>
-							</a>&nbsp;&nbsp;
-							<a ng-show="hasAuthority('sysadmin')" ng-href="rest/namespaces/{{namespace.name}}/backup"
-								data-toggle="tooltip" data-placement="bottom" title="Download the repository content of this namespace for backup.">
-								<i class="fa fa-download fa-2x" aria-hidden="true"></i>
-							</a>&nbsp;&nbsp;
-							<a ng-show="hasAuthority('sysadmin')" ng-click="restoreNamespace(namespace)"
-								data-toggle="tooltip" data-placement="bottom" title="Restore the repository content of this namespace using backup.">
-								<span class="fa fa-wrench fa-2x" aria-hidden="true"></span>
-							</a>&nbsp;&nbsp;
-					</td>
-				</tr>
-			</tbody>
-		</table>
-	</div>
-=======
   <div class="col-sm-12" >
     <table class="table table-bordered table-striped table-condensed">
       <thead>
@@ -128,15 +85,12 @@
              title="Manage Collaborators">
             <i class="fa fa-user fa-2x" aria-hidden="true"></i>
           </a>&nbsp;&nbsp;
-          <a ng-show="hasAuthority('ROLE_SYS_ADMIN')"
-             ng-href="rest/namespaces/{{namespace.name}}/backup"
-             data-toggle="tooltip" data-placement="bottom"
-             title="Download the repository content of this namespace for backup.">
-            <i class="fa fa-download fa-2x" aria-hidden="true"></i>
-          </a>&nbsp;&nbsp;
-          <a ng-show="hasAuthority('ROLE_SYS_ADMIN')" ng-click="restoreNamespace(namespace)"
-             data-toggle="tooltip" data-placement="bottom"
-             title="Restore the repository content of this namespace using backup.">
+							<a ng-show="hasAuthority('sysadmin')" ng-href="rest/namespaces/{{namespace.name}}/backup"
+								data-toggle="tooltip" data-placement="bottom" title="Download the repository content of this namespace for backup.">
+								<i class="fa fa-download fa-2x" aria-hidden="true"></i>
+							</a>&nbsp;&nbsp;
+							<a ng-show="hasAuthority('sysadmin')" ng-click="restoreNamespace(namespace)"
+								data-toggle="tooltip" data-placement="bottom" title="Restore the repository content of this namespace using backup.">
             <span class="fa fa-wrench fa-2x" aria-hidden="true"></span>
           </a>&nbsp;&nbsp;
         </td>
@@ -144,7 +98,6 @@
       </tbody>
     </table>
   </div>
->>>>>>> 0e4a0dd6
 </div>
 <div ng-if="namespaces.length == 0">Currently you do not own any namespace yet.
   <a href ng-click="createNamespace(newNamespace())">Create your own namespace
