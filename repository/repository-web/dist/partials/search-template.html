<<<<<<< HEAD
<section class="content">
		<div class="alert alert-warning alert-dismissible" role="alert" ng-show="authenticated && !hasAuthority('model_creator')">
		  <button type="button" class="close" data-dismiss="alert" aria-label="Close"><span aria-hidden="true">&times;</span></button>
		  <strong>Get started by <a href="./#/manage">creating</a> your first namespace.</strong>
		</div>
		<h2 id="searchHeadline">Models</h2>
		<div ng-show="hasAuthority('model_creator') && userInfo.isRegistered === 'true'">
			<a class="btn btn-primary pull-right" ng-click="openCreateModelDialog()"><i class="fa fa-plus" aria-hidden="true"></i>&nbsp;Create model</a>
		</div>
		<br/><br/>
		<div class="row">
			<div class="col-md-6">
				<input class="search-box-query-filter form-control search-input" ng-model="queryFilter" type="search" placeholder="Filter models" autofocus="" ng-model-options="{ debounce: 1000 }" ng-change="search()">
				<span ng-show="isLoading"><i class='fa fa-refresh fa-spin'></i>&nbsp; Searching ...</span>
			</div>
			<div class="col-md-6">
				<span ng-show="modelsTotal != null" class="total-summary pull-right">{{modelsTotal}} models found</span>
			</div>
		</div>
		<div class="row">
			<div class="col-md-2 form-group">
		 		<label ng-show="authenticated && userInfo.isRegistered === 'true'" class="chkbox">Only My Models
          			<input type="checkbox" ng-model="onlyMyModels" ng-change="search()">
          			<span class="checkmark"></span>
        		</label>
				<hr/>
				<label ng-show="authenticated && userInfo.isRegistered === 'true'" class="chkbox">Only Public Models
          			<input type="checkbox" ng-model="onlyPublicModels" ng-change="search()">
          			<span class="checkmark"></span>
        		</label>
        		<hr/>
				<h5 class="category">States</h5>
				<select id="dropdownState" ng-model="modelState" ng-change="search()" class="form-control">
						<option value="all">All States</option>
						<option value="Draft">Draft</option>
						<option value="InReview">In Review</option>
						<option value="Released">Released</option>
						<option value="Deprecated">Deprecated</option>
				</select>
				<hr/>
				<h5 class="category">Types</h5>
				<select id="dropdownType" ng-model="modelType" ng-change="search()" class="form-control">
					<option value="all">All Types</option>
					<option value="InformationModel">Information Model</option>
					<option value="Functionblock">Functionblock</option>
					<option value="Datatype">Datatype</option>
					<option value="Mapping">Mapping</option>
				</select>
			</div>
			<div class="col-md-10">
				<div id="searchResult">
					<div ng-hide="isLoading" class="row"">
						<div class="col-md-4" ng-repeat="model in models">
							<div ng-if="model.type === 'InformationModel'" class="model-box im">
						 		<a href="./#/details/{{model.id.prettyFormat}}">
					                <div class="inner">
									  <span class="model-name">{{model.id.name}}</span>
									  <div ng-if="model.visibility === 'public'" class="visibilityIcon">
									  <i class="fa fa-globe" aria-hidden="true"></i>
                                      </div>
                                      <div ng-if="model.visibility === 'private'" class="visibilityIcon">
                                      <i class="fa fa-lock" aria-hidden="true"></i>
                                      </div>
					                  <small class="namespace">{{model.id.namespace}}</small>
					                  <p class="desc">{{model.description | limitTo : 80}}</p>
					                  <span class="state state-{{model.state}}">{{model.state}}</span>
					                </div>
					                <div class="icon" ng-if="model.hasImage">
					                  <img ng-src="rest/models/{{model.id.prettyFormat}}/images" />
					                </div>
					                <div class="model-box-footer">
					                  <small class="type">IM</small>
					                 <small class="version">{{model.id.version}}</small>
					               </div>
                				</a>
              				</div>
              				<div ng-if="model.type === 'Functionblock'" class="model-box fb">
						 		<a href="./#/details/{{model.id.prettyFormat}}">
                					<div class="inner">
										<span class="model-name">{{model.id.name}}</span>
										<div ng-if="model.visibility === 'public'" class="visibilityIcon">
									  	<i class="fa fa-globe" aria-hidden="true"></i>
                                      	</div>
                                      	<div ng-if="model.visibility === 'private'" class="visibilityIcon">
                                      	<i class="fa fa-lock" aria-hidden="true"></i>
                                      	</div>  
                  						<small class="namespace">{{model.id.namespace}}</small>
                  						<p class="desc">{{model.description | limitTo : 80}}</p>
                  						<span class="state state-{{model.state}}">{{model.state}}</span>
                					</div>
					                <div class="model-box-footer">
					                   <small class="type">FB</small>
					                 <small class="version">{{model.id.version}}</small>
					               </div>
                				</a>
              				</div>
              				<div ng-if="model.type === 'Datatype'" class="model-box dt">
						 		<a href="./#/details/{{model.id.prettyFormat}}">
                					<div class="inner">
										<span class="model-name">{{model.id.name}}</span>
										<div ng-if="model.visibility === 'public'" class="visibilityIcon">
									  	<i class="fa fa-globe" aria-hidden="true"></i>
                                      	</div>
                                      	<div ng-if="model.visibility === 'private'" class="visibilityIcon">
                                      	<i class="fa fa-lock" aria-hidden="true"></i>
                                      	</div>  
                  						<small class="namespace">{{model.id.namespace}}</small>
                  						<p class="desc">{{model.description | limitTo : 80}}</p>
                  						<span class="state state-{{model.state}}">{{model.state}}</span>
                					</div>
					                <div class="model-box-footer">
					                   <small class="type">DT</small>
					                 <small class="version">{{model.id.version}}</small>
					               </div>
                				</a>
              				</div>
              				<div ng-if="model.type === 'Mapping'" class="model-box mp">
						 		<a href="./#/details/{{model.id.prettyFormat}}">
                					<div class="inner">
										<span class="model-name">{{model.id.name}}</span>
										<div ng-if="model.visibility === 'public'" class="visibilityIcon">
									  	<i class="fa fa-globe" aria-hidden="true"></i>
                                      	</div>
                                      	<div ng-if="model.visibility === 'private'" class="visibilityIcon">
                                      	<i class="fa fa-lock" aria-hidden="true"></i>
                                      	</div>  
                  						<small class="namespace">{{model.id.namespace}}</small>
                  						<p class="desc">{{model.description | limitTo : 80}}</p>
                  						<span class="state state-{{model.state}}">{{model.state}}</span>
                  						
                					</div>
					                <div class="model-box-footer">
					                   <small class="type"><i class="fa fa-exchange" aria-hidden="true"></i></small>
					                 <small class="version">{{model.id.version}}</small>
					               </div>
                				</a>
              				</div>
						</div>
					</div>
				</div>
			</div>
		</div>
</section>
=======
<section class="content">
		<div class="alert alert-warning alert-dismissible" role="alert" ng-show="authenticated && !hasAuthority('ROLE_MODEL_CREATOR')">
		  <button type="button" class="close" data-dismiss="alert" aria-label="Close"><span aria-hidden="true">&times;</span></button>
		  <strong>Get started by <a href="./#!/manage">creating</a> your first namespace.</strong>
		</div>
		<h2 id="searchHeadline">Models</h2>
		<div ng-show="hasAuthority('ROLE_MODEL_CREATOR') && userInfo.isRegistered === 'true'">
			<a class="btn btn-primary pull-right" ng-click="openCreateModelDialog()"><i class="fa fa-plus" aria-hidden="true"></i>&nbsp;Create model</a>
		</div>
		<br/><br/>
		<div class="row">
			<div class="col-md-6">
				<input class="search-box-query-filter form-control search-input" ng-model="queryFilter" type="search" placeholder="Filter models" autofocus="" ng-model-options="{ debounce: 1000 }" ng-change="search()">
				<span ng-show="isLoading"><i class='fa fa-refresh fa-spin'></i>&nbsp; Searching ...</span>
			</div>
			<div class="col-md-6">
				<span ng-show="modelsTotal != null" class="total-summary pull-right">{{modelsTotal}} models found</span>
			</div>
		</div>
		<div class="row">
			<div class="col-md-2 form-group">
		 		<label ng-show="authenticated && userInfo.isRegistered === 'true'" class="chkbox">Only My Models
          			<input type="checkbox" ng-model="onlyMyModels" ng-change="search()">
          			<span class="checkmark"></span>
        		</label>
				<hr/>
				<label ng-show="authenticated && userInfo.isRegistered === 'true'" class="chkbox">Only Public Models
          			<input type="checkbox" ng-model="onlyPublicModels" ng-change="search()">
          			<span class="checkmark"></span>
        		</label>
        		<hr/>
				<h5 class="category">States</h5>
				<select id="dropdownState" ng-model="modelState" ng-change="search()" class="form-control">
						<option value="all">All States</option>
						<option value="Draft">Draft</option>
						<option value="InReview">In Review</option>
						<option value="Released">Released</option>
						<option value="Deprecated">Deprecated</option>
				</select>
				<hr/>
				<h5 class="category">Types</h5>
				<select id="dropdownType" ng-model="modelType" ng-change="search()" class="form-control">
					<option value="all">All Types</option>
					<option value="InformationModel">Information Model</option>
					<option value="Functionblock">Functionblock</option>
					<option value="Datatype">Datatype</option>
					<option value="Mapping">Mapping</option>
				</select>
			</div>
			<div class="col-md-10">
				<div id="searchResult">
					<div ng-hide="isLoading" class="row"">
						<div class="col-md-4" ng-repeat="model in models">
							<div ng-if="model.type === 'InformationModel'" class="model-box im">
						 		<a href="./#!/details/{{model.id.prettyFormat}}">
					                <div class="inner">
									  <span class="model-name">{{model.id.name}}</span>
									  <div ng-if="model.visibility === 'public'" class="visibilityIcon">
									  <i class="fa fa-globe" aria-hidden="true"></i>
                                      </div>
                                      <div ng-if="model.visibility === 'private'" class="visibilityIcon">
                                      <i class="fa fa-lock" aria-hidden="true"></i>
                                      </div>
					                  <small class="namespace">{{model.id.namespace}}</small>
					                  <p class="desc">{{model.description | limitTo : 80}}</p>
					                  <span class="state state-{{model.state}}">{{model.state}}</span>
					                </div>
					                <div class="icon" ng-if="model.hasImage">
					                  <img ng-src="rest/models/{{model.id.prettyFormat}}/images" />
					                </div>
					                <div class="model-box-footer">
					                  <small class="type">IM</small>
					                 <small class="version">{{model.id.version}}</small>
					               </div>
                				</a>
              				</div>
              				<div ng-if="model.type === 'Functionblock'" class="model-box fb">
						 		<a href="./#!/details/{{model.id.prettyFormat}}">
                					<div class="inner">
										<span class="model-name">{{model.id.name}}</span>
										<div ng-if="model.visibility === 'public'" class="visibilityIcon">
									  	<i class="fa fa-globe" aria-hidden="true"></i>
                                      	</div>
                                      	<div ng-if="model.visibility === 'private'" class="visibilityIcon">
                                      	<i class="fa fa-lock" aria-hidden="true"></i>
                                      	</div>  
                  						<small class="namespace">{{model.id.namespace}}</small>
                  						<p class="desc">{{model.description | limitTo : 80}}</p>
                  						<span class="state state-{{model.state}}">{{model.state}}</span>
                					</div>
					                <div class="model-box-footer">
					                   <small class="type">FB</small>
					                 <small class="version">{{model.id.version}}</small>
					               </div>
                				</a>
              				</div>
              				<div ng-if="model.type === 'Datatype'" class="model-box dt">
						 		<a href="./#!/details/{{model.id.prettyFormat}}">
                					<div class="inner">
										<span class="model-name">{{model.id.name}}</span>
										<div ng-if="model.visibility === 'public'" class="visibilityIcon">
									  	<i class="fa fa-globe" aria-hidden="true"></i>
                                      	</div>
                                      	<div ng-if="model.visibility === 'private'" class="visibilityIcon">
                                      	<i class="fa fa-lock" aria-hidden="true"></i>
                                      	</div>  
                  						<small class="namespace">{{model.id.namespace}}</small>
                  						<p class="desc">{{model.description | limitTo : 80}}</p>
                  						<span class="state state-{{model.state}}">{{model.state}}</span>
                					</div>
					                <div class="model-box-footer">
					                   <small class="type">DT</small>
					                 <small class="version">{{model.id.version}}</small>
					               </div>
                				</a>
              				</div>
              				<div ng-if="model.type === 'Mapping'" class="model-box mp">
						 		<a href="./#!/details/{{model.id.prettyFormat}}">
                					<div class="inner">
										<span class="model-name">{{model.id.name}}</span>
										<div ng-if="model.visibility === 'public'" class="visibilityIcon">
									  	<i class="fa fa-globe" aria-hidden="true"></i>
                                      	</div>
                                      	<div ng-if="model.visibility === 'private'" class="visibilityIcon">
                                      	<i class="fa fa-lock" aria-hidden="true"></i>
                                      	</div>  
                  						<small class="namespace">{{model.id.namespace}}</small>
                  						<p class="desc">{{model.description | limitTo : 80}}</p>
                  						<span class="state state-{{model.state}}">{{model.state}}</span>
                  						
                					</div>
					                <div class="model-box-footer">
					                   <small class="type"><i class="fa fa-exchange" aria-hidden="true"></i></small>
					                 <small class="version">{{model.id.version}}</small>
					               </div>
                				</a>
              				</div>
						</div>
					</div>
				</div>
			</div>
		</div>
</section>
>>>>>>> 0e4a0dd6
<|MERGE_RESOLUTION|>--- conflicted
+++ resolved
@@ -1,155 +1,10 @@
-<<<<<<< HEAD
 <section class="content">
 		<div class="alert alert-warning alert-dismissible" role="alert" ng-show="authenticated && !hasAuthority('model_creator')">
-		  <button type="button" class="close" data-dismiss="alert" aria-label="Close"><span aria-hidden="true">&times;</span></button>
-		  <strong>Get started by <a href="./#/manage">creating</a> your first namespace.</strong>
-		</div>
-		<h2 id="searchHeadline">Models</h2>
-		<div ng-show="hasAuthority('model_creator') && userInfo.isRegistered === 'true'">
-			<a class="btn btn-primary pull-right" ng-click="openCreateModelDialog()"><i class="fa fa-plus" aria-hidden="true"></i>&nbsp;Create model</a>
-		</div>
-		<br/><br/>
-		<div class="row">
-			<div class="col-md-6">
-				<input class="search-box-query-filter form-control search-input" ng-model="queryFilter" type="search" placeholder="Filter models" autofocus="" ng-model-options="{ debounce: 1000 }" ng-change="search()">
-				<span ng-show="isLoading"><i class='fa fa-refresh fa-spin'></i>&nbsp; Searching ...</span>
-			</div>
-			<div class="col-md-6">
-				<span ng-show="modelsTotal != null" class="total-summary pull-right">{{modelsTotal}} models found</span>
-			</div>
-		</div>
-		<div class="row">
-			<div class="col-md-2 form-group">
-		 		<label ng-show="authenticated && userInfo.isRegistered === 'true'" class="chkbox">Only My Models
-          			<input type="checkbox" ng-model="onlyMyModels" ng-change="search()">
-          			<span class="checkmark"></span>
-        		</label>
-				<hr/>
-				<label ng-show="authenticated && userInfo.isRegistered === 'true'" class="chkbox">Only Public Models
-          			<input type="checkbox" ng-model="onlyPublicModels" ng-change="search()">
-          			<span class="checkmark"></span>
-        		</label>
-        		<hr/>
-				<h5 class="category">States</h5>
-				<select id="dropdownState" ng-model="modelState" ng-change="search()" class="form-control">
-						<option value="all">All States</option>
-						<option value="Draft">Draft</option>
-						<option value="InReview">In Review</option>
-						<option value="Released">Released</option>
-						<option value="Deprecated">Deprecated</option>
-				</select>
-				<hr/>
-				<h5 class="category">Types</h5>
-				<select id="dropdownType" ng-model="modelType" ng-change="search()" class="form-control">
-					<option value="all">All Types</option>
-					<option value="InformationModel">Information Model</option>
-					<option value="Functionblock">Functionblock</option>
-					<option value="Datatype">Datatype</option>
-					<option value="Mapping">Mapping</option>
-				</select>
-			</div>
-			<div class="col-md-10">
-				<div id="searchResult">
-					<div ng-hide="isLoading" class="row"">
-						<div class="col-md-4" ng-repeat="model in models">
-							<div ng-if="model.type === 'InformationModel'" class="model-box im">
-						 		<a href="./#/details/{{model.id.prettyFormat}}">
-					                <div class="inner">
-									  <span class="model-name">{{model.id.name}}</span>
-									  <div ng-if="model.visibility === 'public'" class="visibilityIcon">
-									  <i class="fa fa-globe" aria-hidden="true"></i>
-                                      </div>
-                                      <div ng-if="model.visibility === 'private'" class="visibilityIcon">
-                                      <i class="fa fa-lock" aria-hidden="true"></i>
-                                      </div>
-					                  <small class="namespace">{{model.id.namespace}}</small>
-					                  <p class="desc">{{model.description | limitTo : 80}}</p>
-					                  <span class="state state-{{model.state}}">{{model.state}}</span>
-					                </div>
-					                <div class="icon" ng-if="model.hasImage">
-					                  <img ng-src="rest/models/{{model.id.prettyFormat}}/images" />
-					                </div>
-					                <div class="model-box-footer">
-					                  <small class="type">IM</small>
-					                 <small class="version">{{model.id.version}}</small>
-					               </div>
-                				</a>
-              				</div>
-              				<div ng-if="model.type === 'Functionblock'" class="model-box fb">
-						 		<a href="./#/details/{{model.id.prettyFormat}}">
-                					<div class="inner">
-										<span class="model-name">{{model.id.name}}</span>
-										<div ng-if="model.visibility === 'public'" class="visibilityIcon">
-									  	<i class="fa fa-globe" aria-hidden="true"></i>
-                                      	</div>
-                                      	<div ng-if="model.visibility === 'private'" class="visibilityIcon">
-                                      	<i class="fa fa-lock" aria-hidden="true"></i>
-                                      	</div>  
-                  						<small class="namespace">{{model.id.namespace}}</small>
-                  						<p class="desc">{{model.description | limitTo : 80}}</p>
-                  						<span class="state state-{{model.state}}">{{model.state}}</span>
-                					</div>
-					                <div class="model-box-footer">
-					                   <small class="type">FB</small>
-					                 <small class="version">{{model.id.version}}</small>
-					               </div>
-                				</a>
-              				</div>
-              				<div ng-if="model.type === 'Datatype'" class="model-box dt">
-						 		<a href="./#/details/{{model.id.prettyFormat}}">
-                					<div class="inner">
-										<span class="model-name">{{model.id.name}}</span>
-										<div ng-if="model.visibility === 'public'" class="visibilityIcon">
-									  	<i class="fa fa-globe" aria-hidden="true"></i>
-                                      	</div>
-                                      	<div ng-if="model.visibility === 'private'" class="visibilityIcon">
-                                      	<i class="fa fa-lock" aria-hidden="true"></i>
-                                      	</div>  
-                  						<small class="namespace">{{model.id.namespace}}</small>
-                  						<p class="desc">{{model.description | limitTo : 80}}</p>
-                  						<span class="state state-{{model.state}}">{{model.state}}</span>
-                					</div>
-					                <div class="model-box-footer">
-					                   <small class="type">DT</small>
-					                 <small class="version">{{model.id.version}}</small>
-					               </div>
-                				</a>
-              				</div>
-              				<div ng-if="model.type === 'Mapping'" class="model-box mp">
-						 		<a href="./#/details/{{model.id.prettyFormat}}">
-                					<div class="inner">
-										<span class="model-name">{{model.id.name}}</span>
-										<div ng-if="model.visibility === 'public'" class="visibilityIcon">
-									  	<i class="fa fa-globe" aria-hidden="true"></i>
-                                      	</div>
-                                      	<div ng-if="model.visibility === 'private'" class="visibilityIcon">
-                                      	<i class="fa fa-lock" aria-hidden="true"></i>
-                                      	</div>  
-                  						<small class="namespace">{{model.id.namespace}}</small>
-                  						<p class="desc">{{model.description | limitTo : 80}}</p>
-                  						<span class="state state-{{model.state}}">{{model.state}}</span>
-                  						
-                					</div>
-					                <div class="model-box-footer">
-					                   <small class="type"><i class="fa fa-exchange" aria-hidden="true"></i></small>
-					                 <small class="version">{{model.id.version}}</small>
-					               </div>
-                				</a>
-              				</div>
-						</div>
-					</div>
-				</div>
-			</div>
-		</div>
-</section>
-=======
-<section class="content">
-		<div class="alert alert-warning alert-dismissible" role="alert" ng-show="authenticated && !hasAuthority('ROLE_MODEL_CREATOR')">
 		  <button type="button" class="close" data-dismiss="alert" aria-label="Close"><span aria-hidden="true">&times;</span></button>
 		  <strong>Get started by <a href="./#!/manage">creating</a> your first namespace.</strong>
 		</div>
 		<h2 id="searchHeadline">Models</h2>
-		<div ng-show="hasAuthority('ROLE_MODEL_CREATOR') && userInfo.isRegistered === 'true'">
+		<div ng-show="hasAuthority('model_creator') && userInfo.isRegistered === 'true'">
 			<a class="btn btn-primary pull-right" ng-click="openCreateModelDialog()"><i class="fa fa-plus" aria-hidden="true"></i>&nbsp;Create model</a>
 		</div>
 		<br/><br/>
@@ -285,5 +140,4 @@
 				</div>
 			</div>
 		</div>
-</section>
->>>>>>> 0e4a0dd6
+</section>