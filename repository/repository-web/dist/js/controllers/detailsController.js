--- conflicted
+++ resolved
@@ -297,37 +297,11 @@
 					var defer = $q.defer();
 					$scope.modelIsLoading = true;
 					$http.get("./api/v1/models/" + modelId)
-<<<<<<< HEAD
-					.success(function (result) {
-						$scope.model = result;
-						if ($scope.model.author.length === 64) {
-							$scope.model.author = 'other user';
-						}
-						$scope.getMappings();
-						$scope.getReferences();
-						$scope.getReferencedBy();
-						$scope.getAttachments(result);
-
-						$scope.canCreateModels = false;
-
-						if ($rootScope.authenticated) {
-							$http
-							.get("./rest/namespaces/model_creator/" + $scope.model.id.namespace)
-							.then(function(result) {
-								if (result.data) {
-									$scope.canCreateModels = result.data;
-								}
-							},
-							function(error) {
-								if (error.message) {
-									$scope.errorLoading = error.message;
-=======
 					.then(
 							function (result) {
 								$scope.model = result.data;
 								if ($scope.model.author.length === 64) {
 									$scope.model.author = 'other user';
->>>>>>> 0e4a0dd6
 								}
 								$scope.getMappings();
 								$scope.getReferences();
@@ -338,7 +312,7 @@
 
 								if ($rootScope.authenticated) {
 									$http
-									.get("./rest/namespaces/ROLE_MODEL_CREATOR/" + $scope.model.id.namespace)
+									.get("./rest/namespaces/model_creator/" + $scope.model.id.namespace)
 									.then(function(result) {
 										if (result.data) {
 											$scope.canCreateModels = result.data;
@@ -986,24 +960,6 @@
 
 				$scope.getUserPolicy = function () {
 					$http.get('./rest/models/' + $scope.modelId + '/policy')
-<<<<<<< HEAD
-					.success(function (result) {
-						$scope.permission = result.permission;
-						if ($scope.model.state === 'InReview' || $scope.model.released
-								=== true || $rootScope.authenticated === false
-								|| $scope.permission === "READ") {
-							//$scope.modelEditor.setReadOnly(true);
-						}
-					}).error(function (data, status, headers, config) {
-						$scope.permission = "READ";
-						if (($scope.model.state === 'InReview' || $scope.model.released
-								=== true || $rootScope.authenticated === false
-								|| $scope.permission === "READ") && !$rootScope.hasAuthority(
-								"sysadmin")) {
-							//$scope.modelEditor.setReadOnly(true);
-						}
-					});
-=======
 					.then(
 							function (result) {
 								$scope.permission = result.data.permission;
@@ -1017,11 +973,10 @@
 								if (($scope.model.state === 'InReview' || $scope.model.released
 										=== true || $rootScope.authenticated === false
 										|| $scope.permission === "READ") && !$rootScope.hasAuthority(
-										"ROLE_SYS_ADMIN")) {
+										"sysadmin")) {
 								}
 							}
 					);
->>>>>>> 0e4a0dd6
 				};
 
 				$scope.getAllUserPolicies = function() {
