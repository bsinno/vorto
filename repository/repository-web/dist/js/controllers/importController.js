--- conflicted
+++ resolved
@@ -25,17 +25,7 @@
 
 		$scope.getNamespaces = function() {
 		    $scope.userNamespaces = [];
-<<<<<<< HEAD
         $http.get("./rest/namespaces/role/model_creator")
-          .then(function(result) {
-              if (result.data) {
-                  $scope.userNamespaces = result.data;
-                  if ($scope.userNamespaces.length > 0) {
-                      $scope.userNamespaces.sort(function (a, b) {
-                          return a.name.localeCompare(b.name);
-                      });
-=======
-        $http.get("./rest/namespaces/role/ROLE_MODEL_CREATOR")
           .then(
               function(result) {
                   if (result.data) {
@@ -45,7 +35,6 @@
                               return a.name.localeCompare(b.name);
                           });
                       }
->>>>>>> 0e4a0dd6
                   }
               },
               function(reason) {
