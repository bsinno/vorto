--- conflicted
+++ resolved
@@ -62,25 +62,14 @@
 
           $scope.editableUser = function (user) {
             return {
-<<<<<<< HEAD
-                edit: true,
-                userId : user.userId,
-                roleModelCreator : user.roles.includes("model_creator"),
-                roleModelPromoter : user.roles.includes("model_promoter"),
-                roleModelReviewer : user.roles.includes("model_reviewer"),
-                roleModelPublisher : user.roles.includes("model_publisher"),
-                roleUser : user.roles.includes("model_viewer"),
-                roleAdmin : user.roles.includes("namespace_admin")
-=======
               edit: true,
               userId: user.userId,
-              roleModelCreator: user.roles.includes("MODEL_CREATOR"),
-              roleModelPromoter: user.roles.includes("MODEL_PROMOTER"),
-              roleModelReviewer: user.roles.includes("MODEL_REVIEWER"),
-              roleModelPublisher: user.roles.includes("MODEL_PUBLISHER"),
-              roleUser: user.roles.includes("USER"),
-              roleAdmin: user.roles.includes("TENANT_ADMIN")
->>>>>>> b99d2448
+              roleModelCreator: user.roles.includes("model_creator"),
+              roleModelPromoter: user.roles.includes("model_promoter"),
+              roleModelReviewer: user.roles.includes("model_reviewer"),
+              roleModelPublisher: user.roles.includes("model_publisher"),
+              roleUser: user.roles.includes("model_viewer"),
+              roleAdmin: user.roles.includes("namespace_admin")
             };
           };
 
@@ -347,51 +336,27 @@
           $scope.getRoles = function (user) {
             var roles = [];
             if ($scope.user.roleModelCreator) {
-<<<<<<< HEAD
-                roles.push("model_creator")
-=======
-              roles.push("ROLE_MODEL_CREATOR")
->>>>>>> b99d2448
+              roles.push("model_creator")
             }
 
             if ($scope.user.roleModelPromoter) {
-<<<<<<< HEAD
-                roles.push("model_promoter")
-=======
-              roles.push("ROLE_MODEL_PROMOTER")
->>>>>>> b99d2448
+              roles.push("model_promoter")
             }
 
             if ($scope.user.roleModelReviewer) {
-<<<<<<< HEAD
-                roles.push("model_reviewer")
-=======
-              roles.push("ROLE_MODEL_REVIEWER")
->>>>>>> b99d2448
+              roles.push("model_reviewer")
             }
 
             if ($scope.user.roleModelPublisher) {
-<<<<<<< HEAD
-                roles.push("model_publisher")
-=======
-              roles.push("ROLE_MODEL_PUBLISHER")
->>>>>>> b99d2448
+              roles.push("model_publisher")
             }
 
             if ($scope.user.roleUser) {
-<<<<<<< HEAD
-                roles.push("model_viewer")
-=======
-              roles.push("ROLE_USER")
->>>>>>> b99d2448
+              roles.push("model_viewer")
             }
 
             if ($scope.user.roleAdmin) {
-<<<<<<< HEAD
-                roles.push("namespace_admin")
-=======
-              roles.push("ROLE_TENANT_ADMIN")
->>>>>>> b99d2448
+              roles.push("namespace_admin")
             }
 
             return roles;
