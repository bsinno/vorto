/*
 * Copyright (c) 2020 Contributors to the Eclipse Foundation
 *
 * See the NOTICE file(s) distributed with this work for additional
 * information regarding copyright ownership.
 *
 * This program and the accompanying materials are made available under the
 * terms of the Eclipse Public License 2.0 which is available at
 * https://www.eclipse.org/legal/epl-2.0
 *
 * SPDX-License-Identifier: EPL-2.0
 */
define(["../../init/appController"], function (repositoryControllers) {

  repositoryControllers.controller("namespaceManagementController",
      ["$rootScope", "$scope", "$http", "$uibModal", "dialogConfirm",
        "dialogPrompt",
        function ($rootScope, $scope, $http, $uibModal, dialogConfirm,
            dialogPrompt) {
          $scope.namespaces = [];
          $scope.filteredNamespaces = [];
          $scope.isRetrievingNamespaces = false;
          $scope.errorMessage = "";
          $scope.requestEmailTemplate = "Dear%20Vorto%20Team%2C%20%0A%0AI%20would%20like%20to%20request%20for%20an%20official%20namespace.%20%0A%0ANamespace%20Owner%20%28user%20ID%29%20%3A%20%0ANamespace%3A%0A%0AThank%20you.%20%0A%0ABest%20regards%2C%20";
          $scope.namespaceSearchTerm = "";

          $scope.focusOnFilter = function () {
            // html auto-focus doesn't work, likely due to loading overlay div
            let element = document.getElementById("namespaceFilter");
            if (element) {
              element.focus();
            }
          }

          $scope.focusOnFilter();

          $scope.getNamespaces = function () {
            $scope.isRetrievingNamespaces = true;
            $http
            .get("./rest/namespaces/all")
            .then(
                function (result) {
                  $scope.isRetrievingNamespaces = false;
                  $scope.namespaces = result.data;
                  // disabling filter here if 0 or 1 namespaces (typical user)
                  // cannot use ng-disabled as it is executed before retrieving the namespaces
                  if (!$scope.namespaces || $scope.namespaces.length <= 1) {
                    document.getElementById("namespaceFilter").disabled = true;
                  }
                  $scope.filterNamespaces();
                },
                function (reason) {
                  $scope.isRetrievingNamespaces = false;
                  // TODO : handling of failures
                }
            );
            $scope.focusOnFilter();
          }

          $scope.getNamespaces();

          $scope.filterNamespaces = function () {
            if (!$scope.namespaceSearchTerm) {
              $scope.filteredNamespaces = $scope.namespaces;
            } else {
              $scope.filteredNamespaces = $scope.namespaces.filter(
                  namespace => namespace.name.toLowerCase().includes(
                      $scope.namespaceSearchTerm.toLowerCase())
              );
            }
          }

          $scope.newNamespace = function () {
            return {
              edit: false,
              admins: [],
              name: ""
            };
          };

          $scope.editableNamespace = function (namespace) {
            namespace.edit = true;
            return namespace;
          };

          $scope.suggestNamespaceName = function () {
            // sanitizes user ID by only leaving namespace-compatible characters
            let sanitizedUserID = $rootScope.user.replace(/[^a-zA-Z0-9_]/g, "");
            let namespaceNames = $scope.namespaces.map(n => n.name);
            // sanitized user ID not present in available namespace names
            if (!namespaceNames.includes(sanitizedUserID)) {
              return sanitizedUserID;
            }
                // namespace already exists with sanitized user ID - suggesting
            // name prepended with integer
            else {
              let index = 0;
              // hard-capping at 99 - not expecting anybody to have more than
              // 99 namespaces with their name + integer
              while (index < 100) {
                let appended = sanitizedUserID + index;
                if (!namespaceNames.includes(appended)) {
                  return appended;
                } else {
                  index++;
                }
              }
              // giving up and returning existing namespace name suggestion
              // of sanitized user ID
              return sanitizedUserID;
            }
          }

          $scope.openRequestAccessToNamespace = function () {
            var modalInstance = $uibModal.open(
                {
                  animation: true,
                  title: "Request access to a namespace",
                  label: "Request access to a namespace",
                  templateUrl: "webjars/repository-web/dist/partials/admin/requestAccessToNamespace.html",
                  controller: "requestAccessToNamespaceController",
                  size: "lg",
                  resolve: {
                    username: function() {
                      return $rootScope.displayName;
                    },
                    subject: function() {
                      return $rootScope.userInfo.subject;
                    }
                  },
                  backdrop: 'static'
                }
            );
            modalInstance.result.finally(function (result) {
              $scope.getNamespaces();
            });
          }

          $scope.createNamespace = function (namespace, namespaces) {
            var modalInstance = $uibModal.open({
              animation: true,
              title: "Add Namespace",
              label: "Namespace",
              prefix: "vorto.private.",
              templateUrl: "webjars/repository-web/dist/partials/admin/createNamespace.html",
              controller: "createNamespaceController",
              resolve: {
                namespace: function () {
                  namespace.prefixText = "vorto.private.";
                  namespace.label = "Please specify a namespace";
                  namespace.title = "Create Namespace";
                  namespace.createNameSpaceId = $rootScope.displayName;
<<<<<<< HEAD
                  namespace.sysAdmin = $rootScope.hasAuthority("sysadmin");
=======
                  namespace.sysAdmin = $rootScope.hasAuthority(
                      "ROLE_SYS_ADMIN");
>>>>>>> 0e4a0dd6
                  // suggests namespace name based on user ID, sanitized
                  namespace.name = $scope.suggestNamespaceName();
                  return namespace;
                },
                namespaces: function () {
                  return $scope.namespaces;
                }
              },
              backdrop: 'static'
            });

            modalInstance.result.finally(function (result) {
              $scope.getNamespaces();
              $rootScope.init();
            });
          };

          $scope.restoreNamespace = function (namespace) {
            var modalInstance = $uibModal.open({
              animation: true,
              templateUrl: "webjars/repository-web/dist/partials/dialog/restoration_prompt_and_confirm.html",
              size: "lg",
              controller: function ($scope) {
                $scope.allowRestore = false;
                $scope.errorMessage = null;
                $scope.namespaceName = namespace.name;

                $scope.fileNameChanged = function (element) {
                  $scope.$apply(function ($scope) {
                    if (element != null && element.files != null
                        && element.files.length > 0) {
                      $scope.allowRestore = true;
                    } else {
                      $scope.allowRestore = false;
                    }
                  });
                };

                $scope.restore = function () {
                  var element = document.getElementById('backupFile');
                  if (element != null && element.files != null
                      && element.files.length > 0) {
                    var fd = new FormData();
                    fd.append('file', element.files[0]);
                    $http.post(
                        './rest/namespaces/' + $scope.namespaceName
                        + '/restore',
                        fd, {
                          transformRequest: angular.identity,
                          headers: {
                            'Content-Type': undefined
                          }
                        })
                    .then(
                        function (result) {
                          var updatedNamespaces = result;
                          if (updatedNamespaces && updatedNamespaces.length
                              && updatedNamespaces.length < 1) {
                            $scope.errorMessage = "No namespaces were restored. Maybe you used the wrong backup file?";
                          } else {
                            $scope.errorMessage = null;
                            modalInstance.dismiss();
                          }
                        },
                        function (error) {
                          // TODO : better error message
                          $scope.errorMessage = "Unkown server error.";
                        }
                    );
                  }
                };

                $scope.cancel = function () {
                  modalInstance.dismiss();
                };
              },
              resolve: {
                namespace: function () {
                  return $scope.namespace;
                }
              },
              backdrop: 'static'
            });
          };

          $scope.manageUsers = function (namespace) {
            var modalInstance = $uibModal.open({
              animation: true,
              templateUrl: "webjars/repository-web/dist/partials/admin/namespaceUserManagement.html",
              size: "lg",
              controller: "namespaceUserManagementController",
              resolve: {
                namespace: function () {
                  return namespace;
                }
              },
              backdrop: 'static'
            });

            modalInstance.result.finally(function (result) {
              $scope.getNamespaces();
              $rootScope.init();
            });
          }

          $scope.openDeleteDialog = function (namespace) {
            var modalInstance = $uibModal.open({
              animation: true,
              controller: function ($scope) {
                $scope.hasPublicModels = false;

                $scope.delete = function () {
                  $http
                  .delete("./rest/namespaces/" + namespace.name)
                  .then(
                      function (result) {
                        modalInstance.close();
                      },
                      function (reason) {
                        if (reason.data) {
                          $scope.errorMessage = reason.data.errorMessage;
                        }
                        $scope.isCreatingOrUpdating = false;
                        modalInstance.close();
                      }
                  );
                };

                $scope.getPublicModelsForNamespace = function () {
                  $http
                  .get(
                      './api/v1/search/models?expression=namespace:'
                      + namespace.name + ' visibility:Public'
                  )
                  .then(
                      function (result) {
                        $scope.hasPublicModels = result.data.length > 0;
                      },
                      function (error) {
                        console.log("Problem getting data from repository");
                      }
                  );
                };

                $scope.getPublicModelsForNamespace();

                $scope.cancel = function () {
                  modalInstance.dismiss();
                };
              },
              templateUrl: "deleteNamespace.html",
              size: "lg",
              resolve: {
                namespace: function () {
                  return namespace;
                }
              },
              backdrop: 'static'
            });

            modalInstance.result.finally(function (result) {
              $scope.getNamespaces();
            });
          };
        }
      ]);

  repositoryControllers.directive("namespaceManagement", function () {
    return {
      templateUrl: "webjars/repository-web/dist/partials/admin/namespaceManagement.html"
    };
  });

  repositoryControllers.controller("requestAccessToNamespaceController",
      ["$rootScope", "$scope", "$uibModal", "$uibModalInstance",
        "dialogConfirm", "$http", "username", "subject",
        function ($rootScope, $scope, $uibModal, $uibModalInstance,
            dialogConfirm, $http, username, subject) {

          $scope.namespaces = [];
          $scope.selectedNamespace = null;
          $scope.namespacePartial = "";
          $scope.username = username;
          $scope.loggedInUserSubject = subject;
          $scope.selectedSubject = subject;
          $scope.userPartial = "";
          $scope.selectedUser = null;
          $scope.retrievedUsers = [];
          $scope.userRadio = "myself";
          $scope.desiredRoles = [];
          $scope.ack = false;
          $scope.isSendingRequest = false;
          $scope.errorMessage = null;
          $scope.error = false;
          $scope.success = false;

          $scope.computeSubmitAvailability = function() {
            let element = document.getElementById("submit");
            if (element) {
              element.disabled = !$scope.selectedNamespace || !$scope.selectedUser || !$scope.ack;
            }
          }

          $scope.focusOnNamespaceSearch = function () {
            let element = document.getElementById("namespaceSearch");
            if (element) {
              element.focus();
            }
          }

          $scope.highlightNamespace = function (namespace) {
            let element = document.getElementById(namespace.name);
            if (element) {
              element.style.backgroundColor = '#7fc6e7';
              element.style.color = '#ffffff'
            }
          }

          $scope.unhighlightNamespace = function (namespace) {
            let element = document.getElementById(namespace.name);
            if (element) {
              element.style.backgroundColor = 'initial';
              element.style.color = 'initial';
            }
          }

          $scope.selectNamespace = function (namespace) {
            if (namespace) {
              $scope.selectedNamespace = namespace;
              document.getElementById(
                  'namespaceSearch').value = $scope.selectedNamespace.name;
            }
            $scope.namespaces = [];
            $scope.computeSubmitAvailability();
          }

          $scope.findNamespaces = function () {
            // only initiates user search if partial name is larger >= 4 characters
            // this is to prevent unmanageably large drop-downs
            if ($scope.namespacePartial && $scope.namespacePartial.length
                >= 4) {
              $http.get("./rest/namespaces/search/" + $scope.namespacePartial)
              .then(
                  function (result) {
                    if (result.data) {
                      $scope.namespaces = result.data;
                    } else {
                      $scope.namespaces = [];
                      $scope.selectedNamespace = {};
                    }
                  },
                  function(error) {}
              );
            } else {
              $scope.namespaces = [];
              $scope.selectedNamespace = null;
            }
            $scope.computeSubmitAvailability();
          }

          $scope.selectUser = function (user) {
            if (user) {
              $scope.selectedUser = user.userId;
              $scope.selectedSubject = user.subject;
              document.getElementById(
                  'userId').value = $scope.selectedUser;
            }
            $scope.retrievedUsers = [];
            $scope.computeSubmitAvailability();
          }

          $scope.highlightUser = function (user) {
            let element = document.getElementById(user.userId);
            if (element) {
              element.style.backgroundColor = '#7fc6e7';
              element.style.color = '#ffffff'
            }
          }

          $scope.unhighlightUser = function (user) {
            let element = document.getElementById(user.userId);
            if (element) {
              element.style.backgroundColor = 'initial';
              element.style.color = 'initial';
            }
          }

          $scope.findUsers = function () {
            // only initiates user search if partial name is larger >= 3 characters
            // this is to prevent unmanageably large drop-downs
            if ($scope.userPartial && $scope.userPartial.length >= 3) {
              $http.get("./rest/accounts/search/" + $scope.userPartial + "?onlyTechnicalUsers=true")
              .then(
                  function (result) {
                    if (result.data) {
                      $scope.retrievedUsers = result.data;
                    } else {
                      $scope.retrievedUsers = [];
                      $scope.selectedUser = null;
                    }
                  },
                  function(error) {}
              );
            } else {
              $scope.retrievedUsers = [];
              $scope.selectedUser = null;
            }
            $scope.computeSubmitAvailability();
          };

          /**
           * This does two things:
           * 1) toggles between user search box enabled/disabled based on radio
           * 2) sets the selected user according to radio (can be undefined)
           */
          $scope.toggleUserSearchEnabled = function(value) {
            let element = document.getElementById("userId");
            if (element) {
              if (value == "myself") {
                element.disabled = true;
                $scope.selectedUser = $scope.username;
                $scope.selectedSubject = $scope.loggedInUserSubject;
              }
              else {
                element.disabled = false;
                $scope.userPartial = "";
                $scope.selectedUser = null;
                $scope.selectedSubject = null;
              }
            }
            $scope.computeSubmitAvailability();
          };

          angular.element(document).ready(function () {
            $scope.focusOnNamespaceSearch();
            $scope.computeSubmitAvailability();
            $scope.toggleUserSearchEnabled('myself');
          });

          // ugly
          $scope.disableAndCheckOtherCheckBoxes = function() {
            let toggle = $scope.desiredRoles[5];
            let element = document.getElementById("roleView");
            if (element) {
              element.checked = toggle;
              element.disabled = toggle;
            }
            element = document.getElementById("roleCreate");
            if (element) {
              element.checked = toggle;
              element.disabled = toggle;
            }
            element = document.getElementById("roleRelease");
            if (element) {
              element.checked = toggle;
              element.disabled = toggle;
            }
            element = document.getElementById("roleReview");
            if (element) {
              element.checked = toggle;
              element.disabled = toggle;
            }
            element = document.getElementById("rolePublish");
            if (element) {
              element.checked = toggle;
              element.disabled = toggle;
            }
          }

          $scope.submit = function() {
            // roles to convey if any
            const allRoles = ['USER', 'MODEL_CREATOR', 'MODEL_PROMOTER', 'MODEL_REVIEWER', 'MODEL_PUBLISHER', 'TENANT_ADMIN'];
            let rolesToConvey = [];
            // TENANT_ADMIN implies all roles
            if($scope.desiredRoles[5]) {
              rolesToConvey = allRoles;
            }
            else {
              let i = 0;
              for (i = 0; i < allRoles.length; i++) {
                if ($scope.desiredRoles[i]) {
                  rolesToConvey.push(allRoles[i]);
                }
              }
            }

            let payload = {
              'requestingUsername' : $scope.username,
              'targetUsername' : $scope.selectedUser,
              'namespaceName' : $scope.selectedNamespace.name,
              'suggestedRoles' : rolesToConvey,
              'conditionsAcknowledged' : $scope.ack,
              'targetSubject' : $scope.selectedSubject
            };
            $scope.isSendingRequest = true;

            $http
            .post("./rest/namespaces/requestAccess", payload)
            .then(
                function (result) {
                  $scope.isSendingRequest = false;
                  $scope.success = true;
                  $scope.disableCancelButton();
                  $scope.disableSendButton();
                },
                function (reason) {
                  $scope.isSendingRequest = false;
                  $scope.error = true;
                  if (reason) {
                    $scope.errorMessage = reason.data.errorMessage;
                    switch (reason.status) {
                        // no e-mails present among admins - preventing user from sending again
                      case 412: {
                        $scope.disableSendButton();
                        break;
                      }
                        // e-mail could not be sent - preventing user from sending again right away
                      case 503: {
                        $scope.disableSendButton();
                        break;
                      }
                    }
                  }
                  else {
                    $scope.errorMessage = 'Request failed for unknown reason. Please try again later.';
                    $scope.disableCancelButton();
                    $scope.disableSendButton();
                  }
                }
            );
          };

          $scope.disableCancelButton = function() {
            let cancelButton = document.getElementById("cancel");
            if (cancelButton) {
              cancelButton.disabled = true;
            }
          }

          $scope.disableSendButton = function() {
            let sendButton = document.getElementById("submit");
            if (sendButton) {
              sendButton.disabled = true;
            }
          }

          $scope.cancel = function() {
            $uibModalInstance.dismiss("Canceled.");
          };

          $scope.close = function() {
            $uibModalInstance.dismiss("Closed.");
          }
        }
      ]);

  repositoryControllers.controller("createNamespaceController",
      ["$rootScope", "$scope", "$uibModal", "$uibModalInstance",
        "dialogConfirm", "$http", "namespace", "namespaces",
        function ($rootScope, $scope, $uibModal, $uibModalInstance,
            dialogConfirm, $http, namespace, namespaces) {

          $scope.namespace = namespace;
          $scope.namespaces = namespaces;
          $scope.mode = namespace.edit ? "Update" : "Create";
          $scope.errorMessage = "";
          $scope.requestEmailTemplate = "Dear%20Vorto%20Team%2C%20%0A%0AI%20would%20like%20to%20request%20for%20an%20official%20namespace.%20%0A%0ANamespace%20Owner%20%28user%20ID%29%20%3A%20%0ANamespace%3A%0A%0AThank%20you.%20%0A%0ABest%20regards%2C%20";

          $scope.isCreatingOrUpdating = false;

          $scope.cancel = function () {
            $uibModalInstance.dismiss("Canceled.");
          };

          /*
          There seems to have been an intent to allow users to manipulate
          namespaces other than creating, deleting or adding users - i.e.
          basically renaming them, but it was never implemented (and for good
          reason: it would require modifying all the model inside the given namespace).
          Therefore, this PUT operation only sends the new namespace's name as
          a path variable, with an empty body.
          The back-end will figure out which user to set as admin, i.e. the
          logged on user.
          The back-end will also refuse to create an additional namespace for
          non-sysadmin users who already have one private namespace.
           */
          $scope.createOrUpdateNamespace = function () {

            $scope.isCreatingOrUpdating = true;

            var indexOfNewNamespace = 0;
            if ($scope.mode == "Create") {
              // Defines whether namespace name will be preceded by vorto.private
              // based on user privileges. This will also be checked in the
              // back-end.
              var defaultValue = 'vorto.private.';
              if ($rootScope.hasAuthority("sysadmin")) {
                defaultValue = "";
              }
              $scope.namespace.name = defaultValue + $scope.namespace.name;
            }
            $http
            .put("./rest/namespaces/" + $scope.namespace.name, {})
            .then(
                function (result) {
                  // add user as admin
                  $scope.namespace.admins.push($rootScope.user);
                  // adds to known namespaces list
                  indexOfNewNamespace = $scope.namespaces.push($scope.namespace)
                      - 1;
                  $scope.isCreatingOrUpdating = false;
                  $uibModalInstance.close($scope.namespace);
                },
                function (reason) {
                  $scope.errorMessage = reason.data.errorMessage;
                  $scope.isCreatingOrUpdating = false;
                  $scope.namespaces.splice(indexOfNewNamespace, 1);
                }
            );
          };

          $scope.isInvalid = function () {
            return
            $scope.namespace.admins.length <= 0;
          };

          $scope.removeAdmin = function (admin) {
            $scope.removeFromArray($scope.namespace.admins, admin);
          };

          $scope.readonlyNamespace = function (namespace) {
            return $scope.namespace.edit;
          };

          $scope.removeNamespace = function (namespace) {
            var dialog = dialogConfirm($scope,
                "Are you sure you want to remove this namespace " + "?",
                ["Yes, Delete", "Cancel"]);

            dialog.setCallback("Yes, Delete", function () {
              $scope.namespaces = $scope.namespaces.filter((e) => {
                return e != namespace
              });
            });
            dialog.run();
          }

          $scope.addNamespace = function () {
            var prefix = $rootScope.privateNamespacePrefix;
            if ($rootScope.hasAuthority("sysadmin")) {
              var prefix = "";
            }
            $scope.addItem({
              title: "Add Namespace",
              label: "Namespace",
              prefix: prefix,
              validate: function (value, resultFn) {
                if ($scope.namespace.namespaces.includes(prefix + value)) {
                  resultFn({
                    valid: false,
                    errorMessage: "You already have this namespace."
                  });
                  return;
                }

                $http.get("./rest/namespaces/" + prefix + value + "/valid")
                .then(
                    function (result) {
                      if (result.data) {
                        resultFn({valid: true});
                      } else {
                        resultFn({
                          valid: false,
                          errorMessage: "This namespace has been taken up already."
                        });
                      }
                    },
                    function (reason) {
                      resultFn({
                        valid: false,
                        errorMessage: "Error while accessing the server."
                      });
                    }
                );
              },
              successFn: function (value) {
                $scope.namespace.namespaces.push(prefix + value);
                if ($scope.namespace.namespaces.length == 1) {
                  $scope.namespace.defaultNamespace = $scope.namespace.namespaces[0];
                }
              }
            });
          };

          $scope.addItem = function (dialogSettings) {
            var namespace = $scope.namespace;
            var modalInstance = $uibModal.open({
              animation: true,
              templateUrl: "addItem.html",
              size: "sm",
              controller: function ($scope) {

                $scope.dialog = dialogSettings;
                $scope.value = "";
                $scope.errorMessage = "";
                $scope.isAdding = false;

                $scope.cancel = function () {
                  modalInstance.dismiss("Canceled.");
                };

                $scope.add = function () {
                  $scope.isAdding = true;
                  dialogSettings.validate($scope.value,
                      function (validationResult) {
                        $scope.isAdding = false;
                        if (!validationResult.valid) {
                          $scope.errorMessage = validationResult.errorMessage;
                        } else {
                          modalInstance.close($scope.value);
                        }
                      });
                };
              }
            });

            modalInstance.result.then(dialogSettings.successFn);
          };
        }
      ]);

});<|MERGE_RESOLUTION|>--- conflicted
+++ resolved
@@ -91,7 +91,7 @@
             if (!namespaceNames.includes(sanitizedUserID)) {
               return sanitizedUserID;
             }
-                // namespace already exists with sanitized user ID - suggesting
+            // namespace already exists with sanitized user ID - suggesting
             // name prepended with integer
             else {
               let index = 0;
@@ -150,12 +150,7 @@
                   namespace.label = "Please specify a namespace";
                   namespace.title = "Create Namespace";
                   namespace.createNameSpaceId = $rootScope.displayName;
-<<<<<<< HEAD
                   namespace.sysAdmin = $rootScope.hasAuthority("sysadmin");
-=======
-                  namespace.sysAdmin = $rootScope.hasAuthority(
-                      "ROLE_SYS_ADMIN");
->>>>>>> 0e4a0dd6
                   // suggests namespace name based on user ID, sanitized
                   namespace.name = $scope.suggestNamespaceName();
                   return namespace;
@@ -527,9 +522,9 @@
 
           $scope.submit = function() {
             // roles to convey if any
-            const allRoles = ['USER', 'MODEL_CREATOR', 'MODEL_PROMOTER', 'MODEL_REVIEWER', 'MODEL_PUBLISHER', 'TENANT_ADMIN'];
+            const allRoles = ['model_viewer', 'model_creator', 'model_promoter', 'model_reviewer', 'model_publisher', 'namespace_admin'];
             let rolesToConvey = [];
-            // TENANT_ADMIN implies all roles
+            // namespace_admin implies all roles
             if($scope.desiredRoles[5]) {
               rolesToConvey = allRoles;
             }
