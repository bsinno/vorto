--- conflicted
+++ resolved
@@ -17,11 +17,7 @@
 import "http://www.eclipse.org/vorto/metamodel/Model" as model 
 
 FunctionblockModel:
-<<<<<<< HEAD
-	'vortolang' lang=VortolangVersion type=[VortolangVersion]
-=======
-	'vortolang 1.0'
->>>>>>> d5d2e8e9
+	'vortolang' lang=FLOAT
 	'namespace' namespace = QualifiedName
     'version' version = VERSION
     (
